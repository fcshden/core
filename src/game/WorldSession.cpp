/*
 * Copyright (C) 2005-2011 MaNGOS <http://getmangos.com/>
 * Copyright (C) 2009-2011 MaNGOSZero <https://github.com/mangos/zero>
 * Copyright (C) 2011-2016 Nostalrius <https://nostalrius.org>
 * Copyright (C) 2016-2017 Elysium Project <https://github.com/elysium-project>
 *
 * This program is free software; you can redistribute it and/or modify
 * it under the terms of the GNU General Public License as published by
 * the Free Software Foundation; either version 2 of the License, or
 * (at your option) any later version.
 *
 * This program is distributed in the hope that it will be useful,
 * but WITHOUT ANY WARRANTY; without even the implied warranty of
 * MERCHANTABILITY or FITNESS FOR A PARTICULAR PURPOSE.  See the
 * GNU General Public License for more details.
 *
 * You should have received a copy of the GNU General Public License
 * along with this program; if not, write to the Free Software
 * Foundation, Inc., 59 Temple Place, Suite 330, Boston, MA  02111-1307  USA
 */

/** \file
    \ingroup u2w
*/

#include "WorldSocket.h"                                    // must be first to make ACE happy with ACE includes in it
#include "Common.h"
#include "Database/DatabaseEnv.h"
#include "Log.h"
#include "Opcodes.h"
#include "WorldPacket.h"
#include "WorldSession.h"
#include "Player.h"
#include "ObjectMgr.h"
#include "Group.h"
#include "Guild.h"
#include "GuildMgr.h"
#include "World.h"
#include "BattleGroundMgr.h"
#include "MapManager.h"
#include "SocialMgr.h"
#include "PlayerBotMgr.h"
#include "PlayerBotAI.h"
#include "Anticheat.h"
#include "Language.h"
#include "Auth/Sha1.h"
#include "Chat.h"
#include "MasterPlayer.h"

#include <openssl/md5.h>

// select opcodes appropriate for processing in Map::Update context for current session state
static bool MapSessionFilterHelper(WorldSession* session, OpcodeHandler const& opHandle)
{
    // we do not process not logged in player packets
    Player* plr = session->GetPlayer();
    if (!plr)
        return false;

    // in Map::Update() we do not process packets where player is not in world!
    return plr->IsInWorld();
}


bool MapSessionFilter::Process(std::unique_ptr<WorldPacket> const& packet)
{
    OpcodeHandler const& opHandle = opcodeTable[packet->GetOpcode()];
    // let's check if our opcode can be really processed in Map::Update()
    return MapSessionFilterHelper(m_pSession, opHandle);
}

static uint32 g_sessionCounter = 0;

/// WorldSession constructor
WorldSession::WorldSession(uint32 id, WorldSocket *sock, AccountTypes sec, time_t mute_time, LocaleConstant locale) :
    m_guid(g_sessionCounter++), m_muteTime(mute_time), m_connected(true), m_disconnectTimer(0), m_who_recvd(false), m_ah_list_recvd(false),
    m_accountFlags(0), m_idleTime(WorldTimer::getMSTime()), _player(nullptr), m_socket(sock), m_security(sec), m_accountId(id), m_logoutTime(0), m_inQueue(false),
    m_playerLoading(false), m_playerLogout(false), m_playerRecentlyLogout(false), m_playerSave(false), m_sessionDbcLocale(sWorld.GetAvailableDbcLocale(locale)),
    m_sessionDbLocaleIndex(sObjectMgr.GetIndexForLocale(locale)), m_latency(0), m_tutorialState(TUTORIALDATA_UNCHANGED), m_warden(nullptr), m_cheatData(nullptr),
    m_bot(nullptr), m_clientOS(CLIENT_OS_UNKNOWN), m_clientPlatform(CLIENT_PLATFORM_UNKNOWN), m_gameBuild(0),
    m_charactersCount(10), m_characterMaxLevel(0), m_lastPubChannelMsgTime(0), m_moveRejectTime(0), m_masterPlayer(nullptr)
{
    if (sock)
    {
        m_address = sock->GetRemoteAddress();
        sock->AddReference();
    }
    else
        m_address = "<BOT>";
}

/// WorldSession destructor
WorldSession::~WorldSession()
{
    ///- unload player if not unloaded
    if (_player)
        LogoutPlayer(!m_bot || sPlayerBotMgr.IsSavingAllowed());

    /// - If have unclosed socket, close it
    if (m_socket)
    {
        m_socket->CloseSocket();
        m_socket->RemoveReference();
        m_socket = nullptr;
    }

    ///- empty incoming packet queue
    for (auto& i : m_recvQueue)
        i.clear();

    if (m_warden)
        sAnticheatMgr->RemoveWardenSession(m_warden);

    delete m_cheatData;
}

/// Get the player name
char const* WorldSession::GetPlayerName() const
{
    return GetPlayer() ? GetPlayer()->GetName() : "<none>";
}

/// Send a packet to the client
void WorldSession::SendPacket(WorldPacket const* packet)
{
    // There is a maximum size packet.
    if (packet->size() > 0x8000)
    {
        // Packet will be rejected by client
        sLog.Out(LOG_BASIC, LOG_LVL_MINIMAL, "[NETWORK] Packet %s size %u is too large. Not sent [Account %u Player %s]", LookupOpcodeName(packet->GetOpcode()), packet->size(), GetAccountId(), GetPlayerName());
        return;
    }

    if (!m_socket)
    {
        if (GetBot() && GetBot()->ai)
            GetBot()->ai->OnPacketReceived(packet);

        if (packet->GetOpcode() == SMSG_MESSAGECHAT)
        {
            WorldPacket packet2(*packet);
            packet2.rpos(0);
            uint8 msgtype;
            uint32 lang;
            ObjectGuid guid1;
            std::string name1;
            packet2 >> msgtype >> lang;
            // Channels
            if (msgtype == CHAT_MSG_CHANNEL)
            {
                std::string chanName, message;
                uint32 unused;
                packet2 >> chanName >> unused >> guid1 >> unused;
                packet2 >> message;
                if (sObjectMgr.GetPlayerNameByGUID(guid1, name1))
                    m_chatBotHistory << uint32(msgtype) << " " << name1 << " " << chanName << " " << message << std::endl;
                return;
            }
            ObjectGuid guid2;
            uint32 textLen;
            std::string message;
            uint8 chatTag;
            packet2 >> guid1;
            if (msgtype == CHAT_MSG_SAY || msgtype == CHAT_MSG_YELL || msgtype == CHAT_MSG_PARTY)
                packet2 >> guid2;
            packet2 >> textLen >> message >> chatTag;
            if (guid1.IsEmpty() || sObjectMgr.GetPlayerNameByGUID(guid1, name1))
                m_chatBotHistory << uint32(msgtype) << " " << name1 << " NULL " << message << std::endl;
        }
        return;
    }

#ifdef _DEBUG

    // Code for network use statistic
    static uint64 sendPacketCount = 0;
    static uint64 sendPacketBytes = 0;

    static time_t firstTime = time(nullptr);
    static time_t lastTime = firstTime;                     // next 60 secs start time

    static uint64 sendLastPacketCount = 0;
    static uint64 sendLastPacketBytes = 0;

    time_t cur_time = time(nullptr);

    if ((cur_time - lastTime) < 60)
    {
        sendPacketCount += 1;
        sendPacketBytes += packet->size();

        sendLastPacketCount += 1;
        sendLastPacketBytes += packet->size();
    }
    else
    {
        uint64 minTime = uint64(cur_time - lastTime);
        uint64 fullTime = uint64(lastTime - firstTime);
        sLog.Out(LOG_BASIC, LOG_LVL_DETAIL, "Send all time packets count: " UI64FMTD " bytes: " UI64FMTD " avr.count/sec: %f avr.bytes/sec: %f time: %u", sendPacketCount, sendPacketBytes, float(sendPacketCount) / fullTime, float(sendPacketBytes) / fullTime, uint32(fullTime));
        sLog.Out(LOG_BASIC, LOG_LVL_DETAIL, "Send last min packets count: " UI64FMTD " bytes: " UI64FMTD " avr.count/sec: %f avr.bytes/sec: %f", sendLastPacketCount, sendLastPacketBytes, float(sendLastPacketCount) / minTime, float(sendLastPacketBytes) / minTime);

        lastTime = cur_time;
        sendLastPacketCount = 1;
        sendLastPacketBytes = packet->wpos();               // wpos is real written size
    }

#endif                                                  // !_DEBUG

    //sLog.Out(LOG_BASIC, LOG_LVL_MINIMAL, "[%s]Send packet : %u|0x%x (%s)", GetPlayerName(), packet->GetOpcode(), packet->GetOpcode(), LookupOpcodeName(packet->GetOpcode()));
    if (m_sniffFile)
        m_sniffFile->WritePacket(*packet, false, time(nullptr));

    if (m_socket->SendPacket(*packet) == -1)
        m_socket->CloseSocket();
}

/// Add an incoming packet to the queue
void WorldSession::QueuePacket(std::unique_ptr<WorldPacket> newPacket)
{
    if (m_sniffFile)
        m_sniffFile->WritePacket(*newPacket, true, time(nullptr));

    if (_player && MovementAnticheat::IsLoggedOpcode(newPacket->GetOpcode()))
        GetCheatData()->LogMovementPacket(true, *newPacket);

    OpcodeHandler const& opHandle = opcodeTable[newPacket->GetOpcode()];
    uint32 const processing = opHandle.packetProcessing;

    if (processing >= PACKET_PROCESS_MAX_TYPE)
    {
        sLog.Out(LOG_BASIC, LOG_LVL_ERROR, "SESSION: opcode %s (0x%.4X) will be skipped",
                      LookupOpcodeName(newPacket->GetOpcode()),
                      newPacket->GetOpcode());
        return;
    }

    // handle query packets in place to reduce load on world
    // they dont access player or write anything so its safe
    if (processing == PACKET_PROCESS_DB_QUERY)
    {
        // all these packets require STATUS_LOGGEDIN 
        if (_player)
            (this->*opHandle.handler)(*newPacket);
    }
    else
        m_recvQueue[processing].add(std::move(newPacket));
}

/// Logging helper for unexpected opcodes
void WorldSession::LogUnexpectedOpcode(WorldPacket* packet, char const* reason)
{
    sLog.Out(LOG_BASIC, LOG_LVL_DEBUG, "SESSION: received unexpected opcode %s (0x%.4X) %s",
                  LookupOpcodeName(packet->GetOpcode()),
                  packet->GetOpcode(),
                  reason);
}

/// Logging helper for unexpected opcodes
void WorldSession::LogUnprocessedTail(WorldPacket* packet)
{
    sLog.Out(LOG_BASIC, LOG_LVL_ERROR, "SESSION: opcode %s (0x%.4X) have unprocessed tail data (read stop at " SIZEFMTD " from " SIZEFMTD ")",
                  LookupOpcodeName(packet->GetOpcode()),
                  packet->GetOpcode(),
                  packet->rpos(), packet->wpos());
}

bool WorldSession::ForcePlayerLogoutDelay()
{
    if (!sWorld.IsStopped() && GetPlayer() && GetPlayer()->FindMap() && GetPlayer()->IsInWorld())
    {
        if (GetBot())
        {
            GetPlayer()->RemoveFromGroup();
        }
        else if (sWorld.getConfig(CONFIG_BOOL_FORCE_LOGOUT_DELAY))
        {
            sLog.Player(this, LOG_CHAR, "LostSocket", LOG_LVL_BASIC, "");
            SetDisconnectedSession();
            m_disconnectTimer = 120000;
            GetPlayer()->OnDisconnected();
            GetPlayer()->SaveToDB();
            return true;
        }
    }
    return false;
}

/// Update the WorldSession (triggered by World update)
bool WorldSession::Update(PacketFilter& updater)
{
    uint32 sessionUpdateTime = WorldTimer::getMSTime();
    for (uint32 & i : m_floodPacketsCount)
        i = 0;

    ///- Retrieve packets from the receive queue and call the appropriate handlers
    ProcessPackets(updater);

    if (CharacterScreenIdleKick(sessionUpdateTime))
        return false;

    sessionUpdateTime = WorldTimer::getMSTimeDiffToNow(sessionUpdateTime);

    if (sWorld.getConfig(CONFIG_UINT32_PERFLOG_SLOW_UNIQUE_SESSION_UPDATE) && sessionUpdateTime > sWorld.getConfig(CONFIG_UINT32_PERFLOG_SLOW_UNIQUE_SESSION_UPDATE))
        sLog.Out(LOG_PERFORMANCE, LOG_LVL_MINIMAL, "Slow session update: %ums. Account %u on IP %s", sessionUpdateTime, GetAccountId(), GetRemoteAddress().c_str());

    //check if we are safe to proceed with logout
    //logout procedure should happen only in World::UpdateSessions() method!!!
    if (updater.ProcessLogout())
    {
        if (m_bot != nullptr && m_bot->state == PB_STATE_OFFLINE)
        {
            LogoutPlayer(sPlayerBotMgr.IsSavingAllowed());
            return false;
        }

        ///- Cleanup socket pointer if need
        if (m_socket && m_socket->IsClosed())
        {
            m_socket->RemoveReference();
            m_socket = nullptr;

            if (m_warden)
            {
                sAnticheatMgr->RemoveWardenSession(m_warden);
                m_warden = nullptr;
            }

            // Character stays IG for 2 minutes
            return ForcePlayerLogoutDelay();
        }

        ///- If necessary, log the player out
        time_t currTime = time(nullptr);
        bool forceConnection = sPlayerBotMgr.ForceAccountConnection(this);
        if (sWorld.IsStopped())
            forceConnection = false;
        if ((!m_socket || (ShouldLogOut(currTime) && !m_playerLoading)) && !forceConnection && m_bot == nullptr)
            LogoutPlayer(true);

        if (!m_socket && !forceConnection && this->m_bot == nullptr)
            return false;                                       //Will remove this session from the world session map
    }
    else // Async map based update
    {
        if (GetMasterPlayer() && GetPlayer())
        {
            GetMasterPlayer()->LoadPlayer(GetPlayer());
            GetMasterPlayer()->Update();
        }
        // else
        // TODO: Broadcast MasterPlayer update to Master
    }

    return true;
}

bool WorldSession::CanProcessPackets() const
{
    return ((m_socket && !m_socket->IsClosed()) || (_player && (m_bot || sPlayerBotMgr.IsChatBot(_player->GetGUIDLow()))));
}

void WorldSession::ProcessPackets(PacketFilter& updater)
{
    std::unique_ptr<WorldPacket> packet;
    m_receivedPacketType[updater.PacketProcessType()] = false;
    while (CanProcessPackets() && m_recvQueue[updater.PacketProcessType()].next(packet, updater))
    {
        m_receivedPacketType[updater.PacketProcessType()] = true;
        if (!AllowPacket(packet->GetOpcode()))
            break;

        OpcodeHandler const& opHandle = opcodeTable[packet->GetOpcode()];
        try
        {
            uint32 packetTime = WorldTimer::getMSTime();
            switch (opHandle.status)
            {
                case STATUS_LOGGEDIN:

                    if (!_player)
                    {
                        // skip STATUS_LOGGEDIN opcode unexpected errors if player logout sometime ago - this can be network lag delayed packets
                        if (!m_playerRecentlyLogout)
                            LogUnexpectedOpcode(packet.get(), "the player has not logged in yet");
                    }
                    else if (_player->IsInWorld())
                        ExecuteOpcode(opHandle, packet.get());

                    // lag can cause STATUS_LOGGEDIN opcodes to arrive after the player started a transfer
                    break;
                case STATUS_LOGGEDIN_OR_RECENTLY_LOGGEDOUT:
                    if (!_player && !m_playerRecentlyLogout)
                        LogUnexpectedOpcode(packet.get(), "the player has not logged in yet and not recently logout");
                    else
                        // not expected _player or must checked in packet hanlder
                        ExecuteOpcode(opHandle, packet.get());
                    break;
                case STATUS_TRANSFER:
                    if (!_player)
                        LogUnexpectedOpcode(packet.get(), "the player has not logged in yet");
                    else if (_player->IsInWorld())
                        LogUnexpectedOpcode(packet.get(), "the player is still in world");
                    else
                        ExecuteOpcode(opHandle, packet.get());
                    break;
                case STATUS_AUTHED:
                    // prevent cheating with skip queue wait
                    if (m_inQueue)
                    {
                        LogUnexpectedOpcode(packet.get(), "the player is still in queue");
                        break;
                    }

                    // single from authed time opcodes send in to after logout time
                    // and before other STATUS_LOGGEDIN_OR_RECENTLY_LOGGOUT opcodes.
                    m_playerRecentlyLogout = false;

                    ExecuteOpcode(opHandle, packet.get());
                    break;
                case STATUS_NEVER:
                    sLog.Out(LOG_BASIC, LOG_LVL_ERROR, "SESSION: received not allowed opcode %s (0x%.4X)",
                                  opHandle.name,
                                  packet->GetOpcode());
                    break;
                case STATUS_UNHANDLED:
                    sLog.Out(LOG_BASIC, LOG_LVL_DEBUG, "SESSION: received not handled opcode %s (0x%.4X)",
                              opHandle.name,
                              packet->GetOpcode());
                    break;
                default:
                    sLog.Out(LOG_BASIC, LOG_LVL_ERROR, "SESSION: received wrong-status-req opcode %s (0x%.4X)",
                                  opHandle.name,
                                  packet->GetOpcode());
                    break;
            }
            packetTime = WorldTimer::getMSTimeDiffToNow(packetTime);
            if (sWorld.getConfig(CONFIG_UINT32_PERFLOG_SLOW_PACKET) && packetTime > sWorld.getConfig(CONFIG_UINT32_PERFLOG_SLOW_PACKET))
                sLog.Out(LOG_PERFORMANCE, LOG_LVL_MINIMAL, "Slow packet opcode %s: %ums. Account %u on IP %s", opHandle.name, packetTime, GetAccountId(), GetRemoteAddress().c_str());
        }
        catch (ByteBufferException &)
        {
            sLog.Out(LOG_BASIC, LOG_LVL_ERROR, "WorldSession::Update ByteBufferException occured while parsing a packet (opcode:0x%x) from client %s, accountid=%i.",
                          packet->GetOpcode(), GetRemoteAddress().c_str(), GetAccountId());
            if (sLog.HasLogLevelOrHigher(LOG_LVL_DEBUG))
            {
                sLog.Out(LOG_BASIC, LOG_LVL_DEBUG, "Dumping error causing packet:");
                packet->hexlike();
            }

            if (sWorld.getConfig(CONFIG_BOOL_KICK_PLAYER_ON_BAD_PACKET))
            {
                sLog.Out(LOG_BASIC, LOG_LVL_DETAIL, "Disconnecting session [account id %u / address %s] for badly formatted packet.",
                           GetAccountId(), GetRemoteAddress().c_str());
                ProcessAnticheatAction("Anticrash", "ByteBufferException", CHEAT_ACTION_KICK);
            }
        }
        catch (std::runtime_error &e)
        {
            sLog.Out(LOG_BASIC, LOG_LVL_MINIMAL, "CATCH Exception 'ASSERT' for account %u / IP %s", GetAccountId(), GetRemoteAddress().c_str());
            sLog.Out(LOG_BASIC, LOG_LVL_MINIMAL, e.what());
            ProcessAnticheatAction("Anticrash", "ASSERT failed", CHEAT_ACTION_KICK);
        }
        catch (...)
        {
            sLog.Out(LOG_BASIC, LOG_LVL_MINIMAL, "CATCH Unknown exception. Account %u / IP %s", GetAccountId(), GetRemoteAddress().c_str());
            ProcessAnticheatAction("Anticrash", "Exception raised", CHEAT_ACTION_KICK);
        }
    }
}


void WorldSession::ClearIncomingPacketsByType(PacketProcessing type)
{
    ASSERT(type < PACKET_PROCESS_MAX_TYPE);
    m_recvQueue[type].clear();
}

void WorldSession::SetDisconnectedSession()
{
    m_connected = false;
    StopSniffing();
    sWorld.SetSessionDisconnected(this);
}

bool WorldSession::UpdateDisconnected(uint32 diff)
{
    ASSERT(!m_connected);
    if (!_player || !_player->IsInWorld() || !_player->FindMap())
        return false;
    if (m_disconnectTimer < diff)
        return false; // Delete this session
    m_disconnectTimer -= diff;
    return true;
}

/// %Log the player out
void WorldSession::LogoutPlayer(bool Save)
{
    // finish pending transfers before starting the logout
    /* while(_player && _player->IsBeingTeleportedFar())
        HandleMoveWorldportAckOpcode(); */

    m_idleTime = WorldTimer::getMSTime();
    m_playerLogout = true;
    m_playerSave = Save;

    if (_player)
    {
        bool inWorld = _player->IsInWorld() && _player->FindMap();

        sLog.Player(this, LOG_CHAR, "Logout", LOG_LVL_DETAIL, "");

        if (ObjectGuid lootGuid = GetPlayer()->GetLootGuid())
            DoLootRelease(lootGuid);

        if (inWorld)
        {
            ///- If the player just died before logging out, make him appear as a ghost
            if (_player->GetDeathTimer())
            {
                _player->GetHostileRefManager().deleteReferences();
                _player->BuildPlayerRepop();
                _player->RepopAtGraveyard();
            }
            else if (_player->IsInCombat())
            {
                _player->CombatStop();
                _player->GetHostileRefManager().setOnlineOfflineState(false);
            }
            else if (_player->HasAuraType(SPELL_AURA_SPIRIT_OF_REDEMPTION))
            {
                // this will kill character by SPELL_AURA_SPIRIT_OF_REDEMPTION
                _player->RemoveSpellsCausingAura(SPELL_AURA_MOD_SHAPESHIFT);
                //_player->SetDeathPvP(*); set at SPELL_AURA_SPIRIT_OF_REDEMPTION apply time
                _player->KillPlayer();
                _player->BuildPlayerRepop();
                _player->RepopAtGraveyard();
            }

            _player->RemoveAurasWithInterruptFlags(AURA_INTERRUPT_LEAVE_WORLD_CANCELS);

        }
        

        if (_player->IsInLFG())
            sWorld.GetLFGQueue().GetMessager().AddMessage([playerGuid = _player->GetObjectGuid()](LFGQueue* queue)
        {
            queue->RemovePlayerFromQueue(playerGuid, PLAYER_SYSTEM_LEAVE);
        });

        ///- Teleport to home if the player is in an invalid instance
        if (!_player->m_InstanceValid && !_player->IsGameMaster())
        {
            _player->TeleportToHomebind();
            //this is a bad place to call for far teleport because we need player to be in world for successful logout
            //maybe we should implement delayed far teleport logout?
            sMapMgr.ExecuteSingleDelayedTeleport(_player);
        }

        // FG: finish pending transfers after starting the logout
        // this should fix players being able to logout and login back with full hp at death position
        while (_player->IsBeingTeleportedFar())
        {
            HandleMoveWorldportAckOpcode();
            sMapMgr.ExecuteSingleDelayedTeleport(_player); // Execute chain teleport if there are some
        }

        // drop the flag if player is carrying it
        if (BattleGround *bg = _player->GetBattleGround())
        {
            _player->LeaveBattleground(true);

            // check for teleports both before and after leaving bg
            // fixes exploit where you can be considered to be inside bg
            // while you are actually outside if you kill wow process on
            // loading screen during the teleport into bg when joining
            while (_player->IsBeingTeleportedFar())
            {
                HandleMoveWorldportAckOpcode();
                sMapMgr.ExecuteSingleDelayedTeleport(_player);
            }
        }

        // Refresh apres ca
        inWorld = _player->IsInWorld() && _player->FindMap();
        if (!inWorld)
        {
            Save = false;
            sLog.Out(LOG_BASIC, LOG_LVL_MINIMAL, "[CRASH] Player %s is not in world during logout.", _player->GetName());
        }

        sBattleGroundMgr.PlayerLoggedOut(_player);

        ///- Reset the online field in the account table
        // no point resetting online in character table here as Player::SaveToDB() will set it to 1 since player has not been removed from world at this stage
        // No SQL injection as AccountID is uint32
        static SqlStatementID id;

        SqlStatement stmt = LoginDatabase.CreateStatement(id, "UPDATE `account` SET `current_realm` = ?, `online` = 0 WHERE `id` = ?");
        stmt.PExecute(uint32(0), GetAccountId());

        ///- If the player is in a guild, update the guild roster and broadcast a logout message to other guild members
        if (Guild* guild = sGuildMgr.GetGuildById(_player->GetGuildId()))
        {
            if (MemberSlot* slot = guild->GetMemberSlot(_player->GetObjectGuid()))
            {
                slot->SetMemberStats(_player);
                slot->UpdateLogoutTime();
            }

            guild->BroadcastEvent(GE_SIGNED_OFF, _player->GetObjectGuid(), _player->GetName());
        }

        ///- Remove pet
        _player->RemovePet(PET_SAVE_AS_CURRENT);

        // Dungeon anti-exploit. Should be before save
        bool removedFromMap = false;
        if (Map* map = _player->FindMap())
        {
            if (map->IsNonRaidDungeon() && _player->GetGroup())
            {
                AreaTriggerTeleport const* at = sObjectMgr.GetGoBackTrigger(map->GetId());
                if (at)
                    removedFromMap = _player->TeleportTo(at->destination);
                else
                    removedFromMap = _player->TeleportToHomebind();

                sMapMgr.ExecuteSingleDelayedTeleport(_player);
            }
        }

        ///- empty buyback items and save the player in the database
        // some save parts only correctly work in case player present in map/player_lists (pets, etc)
        if (Save)
            _player->SaveToDB(false, removedFromMap);

        ///- Leave all channels before player delete...
        _player->CleanupChannels();

        ///- If the player is in a group (or invited), remove him. If the group if then only 1 person, disband the group.
        _player->UninviteFromGroup();

        // remove player from the group if he is:
        // a) in group; b) not in raid group; c) logging out normally (not being kicked or disconnected)
        if (_player->GetGroup() && !_player->GetGroup()->isRaidGroup() && m_socket)
            _player->RemoveFromGroup();

        ///- Send update to group
        if (Group* group = _player->GetGroup())
            group->UpdatePlayerOnlineStatus(_player, false);

        ///- Update cached data at logout
        sObjectMgr.UpdatePlayerCache(_player);

<<<<<<< HEAD
        //Start Solocraft Function
        CharacterDatabase.PExecute("DELETE FROM custom_solocraft_character_stats WHERE GUID = %u", _player->GetGUIDLow());
        //End Solocraft Function
=======
        ///- No need to create any new maps
        sMapMgr.CancelInstanceCreationForPlayer(_player);
>>>>>>> 5d94c013

        ///- Remove the player from the world
        // the player may not be in the world when logging out
        // e.g if he got disconnected during a transfer to another map
        // calls to GetMap in this case may cause crashes

        if (inWorld && !removedFromMap)
        {
            Map* _map = _player->GetMap();
            _map->Remove(_player, true);
        }
        else
        {
            _player->CleanupsBeforeDelete();
            Map::DeleteFromWorld(_player);
        }

        SetPlayer(nullptr);                                    // deleted in Remove/DeleteFromWorld call

        ///- Send the 'logout complete' packet to the client
        WorldPacket data(SMSG_LOGOUT_COMPLETE, 0);
        SendPacket(&data);

        sLog.Out(LOG_BASIC, LOG_LVL_DEBUG, "SESSION: Sent SMSG_LOGOUT_COMPLETE Message");
    }

    if (m_masterPlayer)
    {
        ///- Broadcast a logout message to the player's friends
        if (m_masterPlayer->GetSocial())
        {
            sSocialMgr.SendFriendStatus(m_masterPlayer, FRIEND_OFFLINE, m_masterPlayer->GetObjectGuid(), true);
            sSocialMgr.RemovePlayerSocial(m_masterPlayer->GetGUIDLow());
            m_masterPlayer->SetSocial(nullptr);
        }

        m_masterPlayer->SaveToDB();
        delete m_masterPlayer;
        m_masterPlayer = nullptr;
    }

    m_playerLogout = false;
    m_playerSave = false;
    m_playerRecentlyLogout = true;
    LogoutRequest(0);
}

/// Kick a player out of the World
void WorldSession::KickPlayer()
{
    if (m_socket)
        m_socket->CloseSocket();
    else if (m_bot)
        m_bot->requestRemoval = true;
}

/// Cancel channeling handler

void WorldSession::SendAreaTriggerMessage(char const* Text, ...)
{
    va_list ap;
    char szStr [1024];
    szStr[0] = '\0';

    va_start(ap, Text);
    vsnprintf(szStr, 1024, Text, ap);
    va_end(ap);

    uint32 length = strlen(szStr) + 1;
    WorldPacket data(SMSG_AREA_TRIGGER_MESSAGE, 4 + length);
    data << length;
    data << szStr;
    SendPacket(&data);
}

void WorldSession::SendNotification(char const* format, ...)
{
    if (format)
    {
        va_list ap;
        char szStr [1024];
        szStr[0] = '\0';
        va_start(ap, format);
        vsnprintf(szStr, 1024, format, ap);
        va_end(ap);

        WorldPacket data(SMSG_NOTIFICATION, (strlen(szStr) + 1));
        data << szStr;
        SendPacket(&data);
    }
}

void WorldSession::SendNotification(int32 string_id, ...)
{
    char const* format = GetMangosString(string_id);
    if (format)
    {
        va_list ap;
        char szStr [1024];
        szStr[0] = '\0';
        va_start(ap, string_id);
        vsnprintf(szStr, 1024, format, ap);
        va_end(ap);

        WorldPacket data(SMSG_NOTIFICATION, (strlen(szStr) + 1));
        data << szStr;
        SendPacket(&data);
    }
}

char const*  WorldSession::GetMangosString(int32 entry) const
{
    return sObjectMgr.GetMangosString(entry, GetSessionDbLocaleIndex());
}

void WorldSession::Handle_NULL(WorldPacket& recvPacket)
{
    sLog.Out(LOG_BASIC, LOG_LVL_ERROR, "SESSION: received unimplemented opcode %s (0x%.4X)",
                  LookupOpcodeName(recvPacket.GetOpcode()),
                  recvPacket.GetOpcode());
}

void WorldSession::Handle_EarlyProccess(WorldPacket& recvPacket)
{
    sLog.Out(LOG_BASIC, LOG_LVL_ERROR, "SESSION: received opcode %s (0x%.4X) that must be processed in WorldSocket::OnRead",
                  LookupOpcodeName(recvPacket.GetOpcode()),
                  recvPacket.GetOpcode());
}

void WorldSession::Handle_ServerSide(WorldPacket& recvPacket)
{
    sLog.Out(LOG_BASIC, LOG_LVL_ERROR, "SESSION: received server-side opcode %s (0x%.4X)",
                  LookupOpcodeName(recvPacket.GetOpcode()),
                  recvPacket.GetOpcode());
}

void WorldSession::Handle_Deprecated(WorldPacket& recvPacket)
{
    sLog.Out(LOG_BASIC, LOG_LVL_ERROR, "SESSION: received deprecated opcode %s (0x%.4X)",
                  LookupOpcodeName(recvPacket.GetOpcode()),
                  recvPacket.GetOpcode());
}

void WorldSession::SendAuthWaitQue(uint32 position)
{
    if (position == 0)
    {
        WorldPacket packet(SMSG_AUTH_RESPONSE, 1);
        packet << uint8(AUTH_OK);
        SendPacket(&packet);
    }
    else
    {
        WorldPacket packet(SMSG_AUTH_RESPONSE, 5);
        packet << uint8(AUTH_WAIT_QUEUE);
        packet << uint32(position);
        SendPacket(&packet);
    }
}

void WorldSession::LoadGlobalAccountData()
{
    QueryResult* result = CharacterDatabase.PQuery("SELECT `type`, `time`, `data` FROM `account_data` WHERE `account`=%u", GetAccountId());
    LoadAccountData(
        result,
        GLOBAL_CACHE_MASK
    );
    if (result)
        delete result;
}

void WorldSession::LoadAccountData(QueryResult* result, uint32 mask)
{
    for (uint32 i = 0; i < NUM_ACCOUNT_DATA_TYPES; ++i)
        if (mask & (1 << i))
            m_accountData[i] = AccountData();

    if (!result)
        return;

    do
    {
        Field* fields = result->Fetch();

        uint32 type = fields[0].GetUInt32();
        if (type >= NUM_ACCOUNT_DATA_TYPES)
        {
            sLog.Out(LOG_DBERROR, LOG_LVL_ERROR, "Table `%s` have invalid account data type (%u), ignore.",
                mask == GLOBAL_CACHE_MASK ? "account_data" : "character_account_data", type);
            continue;
        }

        if ((mask & (1 << type)) == 0)
        {
            sLog.Out(LOG_DBERROR, LOG_LVL_ERROR, "Table `%s` have non appropriate for table  account data type (%u), ignore.",
                mask == GLOBAL_CACHE_MASK ? "account_data" : "character_account_data", type);
            continue;
        }

        m_accountData[type].timestamp = time_t(fields[1].GetUInt64());
        m_accountData[type].data = fields[2].GetCppString();
    } while (result->NextRow());
}

void WorldSession::SetAccountData(AccountDataType type, const std::string& data)
{
    time_t const currentTime = time(nullptr);
    if ((1 << type) & GLOBAL_CACHE_MASK)
    {
        uint32 acc = GetAccountId();

        static SqlStatementID delId;
        static SqlStatementID insId;

        CharacterDatabase.BeginTransaction();

        SqlStatement stmt = CharacterDatabase.CreateStatement(delId, "DELETE FROM `account_data` WHERE `account`=? AND `type`=?");
        stmt.PExecute(acc, uint32(type));

        if (!data.empty())
        {
            stmt = CharacterDatabase.CreateStatement(insId, "INSERT INTO `account_data` VALUES (?,?,?,?)");
            stmt.PExecute(acc, uint32(type), uint64(currentTime), data.c_str());
        }

        CharacterDatabase.CommitTransaction();
    }
    else
    {
        // _player can be nullptr and packet received after logout but m_currentPlayerGuid still store correct guid
        if (!m_currentPlayerGuid)
            return;

        static SqlStatementID delId;
        static SqlStatementID insId;

        CharacterDatabase.BeginTransaction();

        SqlStatement stmt = CharacterDatabase.CreateStatement(delId, "DELETE FROM `character_account_data` WHERE `guid`=? AND `type`=?");
        stmt.PExecute(m_currentPlayerGuid.GetCounter(), uint32(type));

        if (!data.empty())
        {
            stmt = CharacterDatabase.CreateStatement(insId, "INSERT INTO `character_account_data` VALUES (?,?,?,?)");
            stmt.PExecute(m_currentPlayerGuid.GetCounter(), uint32(type), uint64(currentTime), data.c_str());
        }

        CharacterDatabase.CommitTransaction();
    }

    m_accountData[type].timestamp = currentTime;
    m_accountData[type].data = data;
}

void WorldSession::SendAccountDataTimes()
{
    WorldPacket data(SMSG_ACCOUNT_DATA_MD5, NUM_ACCOUNT_DATA_TYPES * MD5_DIGEST_LENGTH);
    for (AccountData const& itr : m_accountData)
    {
        if (itr.data.empty())
        {
            for (int i = 0; i < MD5_DIGEST_LENGTH; i++)
                data << uint8(0);
        }
        else
        {
            MD5_CTX md5;
            MD5_Init(&md5);
            MD5_Update(&md5, itr.data.c_str(), itr.data.size());

            uint8 fileHash[MD5_DIGEST_LENGTH];
            MD5_Final(fileHash, &md5);
            data.append(fileHash, MD5_DIGEST_LENGTH);
        }
    }
    SendPacket(&data);
}

void WorldSession::LoadTutorialsData()
{
    for (uint32 & tutorial : m_tutorials)
        tutorial = 0;

    QueryResult* result = CharacterDatabase.PQuery("SELECT `tut0`, `tut1`, `tut2`, `tut3`, `tut4`, `tut5`, `tut6`, `tut7` FROM `character_tutorial` WHERE `account` = '%u'", GetAccountId());

    if (!result)
    {
        m_tutorialState = TUTORIALDATA_NEW;
        return;
    }

    do
    {
        Field* fields = result->Fetch();

        for (int iI = 0; iI < 8; ++iI)
            m_tutorials[iI] = fields[iI].GetUInt32();
    }
    while (result->NextRow());

    delete result;

    m_tutorialState = TUTORIALDATA_UNCHANGED;
}

void WorldSession::SendTutorialsData()
{
    WorldPacket data(SMSG_TUTORIAL_FLAGS, 4 * 8);
    for (uint32 tutorial : m_tutorials)
        data << tutorial;
    SendPacket(&data);
}

void WorldSession::SaveTutorialsData()
{
    static SqlStatementID updTutorial ;
    static SqlStatementID insTutorial ;

    switch (m_tutorialState)
    {
        case TUTORIALDATA_CHANGED:
        {
            SqlStatement stmt = CharacterDatabase.CreateStatement(updTutorial, "UPDATE `character_tutorial` SET `tut0`=?, `tut1`=?, `tut2`=?, `tut3`=?, `tut4`=?, `tut5`=?, `tut6`=?, `tut7`=? WHERE `account` = ?");
            for (uint32 tutorial : m_tutorials)
                stmt.addUInt32(tutorial);

            stmt.addUInt32(GetAccountId());
            stmt.Execute();
        }
        break;

        case TUTORIALDATA_NEW:
        {
            SqlStatement stmt = CharacterDatabase.CreateStatement(insTutorial, "INSERT INTO `character_tutorial` (`account`, `tut0`, `tut1`, `tut2`, `tut3`, `tut4`, `tut5`, `tut6`, `tut7`) VALUES (?, ?, ?, ?, ?, ?, ?, ?, ?)");

            stmt.addUInt32(GetAccountId());
            for (uint32 tutorial : m_tutorials)
                stmt.addUInt32(tutorial);

            stmt.Execute();
        }
        break;
        case TUTORIALDATA_UNCHANGED:
            break;
    }

    m_tutorialState = TUTORIALDATA_UNCHANGED;
}

void WorldSession::ExecuteOpcode(OpcodeHandler const& opHandle, WorldPacket* packet)
{
    // need prevent do internal far teleports in handlers because some handlers do lot steps
    // or call code that can do far teleports in some conditions unexpectedly for generic way work code
    if (_player)
        _player->SetCanDelayTeleport(true);

    //sLog.Out(LOG_BASIC, LOG_LVL_MINIMAL, "[%s] Recvd packet : %u/0x%x (%s)", GetUsername().c_str(), packet->GetOpcode(), packet->GetOpcode(), LookupOpcodeName(packet->GetOpcode()));
    (this->*opHandle.handler)(*packet);

    if (_player)
    {
        // can be not set in fact for login opcode, but this not create porblems.
        _player->SetCanDelayTeleport(false);

        //we should execute delayed teleports only for alive(!) players
        //because we don't want player's ghost teleported from graveyard
        if (_player->IsHasDelayedTeleport())
            _player->TeleportTo(_player->m_teleport_dest, _player->m_teleport_options);
    }
    if (packet->rpos() < packet->wpos() && sLog.HasLogLevelOrHigher(LOG_LVL_DEBUG))
        LogUnprocessedTail(packet);
}

void WorldSession::InitWarden(BigNumber* k)
{
    m_warden = sAnticheatMgr->CreateWardenFor(this, k);
}

void WorldSession::InitCheatData(Player* pPlayer)
{
    if (m_cheatData)
        m_cheatData->InitNewPlayer(pPlayer);
    else
        m_cheatData = sAnticheatMgr->CreateAnticheatFor(pPlayer);
}

MovementAnticheat* WorldSession::GetCheatData()
{
    return m_cheatData ? m_cheatData : (m_cheatData = sAnticheatMgr->CreateAnticheatFor(GetPlayer()));
}

void WorldSession::ProcessAnticheatAction(char const* detector, char const* reason, uint32 cheatAction, uint32 banSeconds)
{
    char const* action = "";
    if (cheatAction & CHEAT_ACTION_MUTE_PUB_CHANS)
    {
        action = "Muted from public channels.";
        if (GetSecurity() == SEC_PLAYER)
        {
            LoginDatabase.PExecute("UPDATE `account` SET `flags` = `flags` | 0x%x WHERE `id` = %u", ACCOUNT_FLAG_MUTED_FROM_PUBLIC_CHANNELS, GetAccountId());
            SetAccountFlags(GetAccountFlags() | ACCOUNT_FLAG_MUTED_FROM_PUBLIC_CHANNELS);
        }
    }
    if (cheatAction & CHEAT_ACTION_BAN_IP_ACCOUNT)
    {
        action = "Account+IP banned.";
        if (GetSecurity() == SEC_PLAYER)
        {
            std::string _reason = std::string("CHEAT") + ": " + reason;
            sWorld.BanAccount(BAN_ACCOUNT, GetUsername(), banSeconds, _reason, detector);
            std::stringstream banIpReason;
            banIpReason << "Cf account " << GetUsername();
            sWorld.BanAccount(BAN_IP, GetRemoteAddress(), banSeconds, banIpReason.str(), detector);
        }
    }
    else if (cheatAction & CHEAT_ACTION_BAN_ACCOUNT)
    {
        action = "Banned.";
        std::string _reason = std::string("CHEAT") + ": " + reason;
        if (GetSecurity() == SEC_PLAYER)
            sWorld.BanAccount(BAN_ACCOUNT, GetUsername(), banSeconds, _reason, detector);
    }
    else if (cheatAction & CHEAT_ACTION_KICK)
    {
        action = "Kicked.";
        if (GetSecurity() == SEC_PLAYER)
            KickPlayer();
    }
    else if (cheatAction & CHEAT_ACTION_REPORT_GMS)
        action = "Announced to GMs.";
    else if (!(cheatAction & CHEAT_ACTION_LOG))
        return;

    std::string playerDesc;
    if (_player)
        playerDesc = _player->GetShortDescription();
    else
    {
        std::stringstream oss;
        oss << "<None> [" << GetUsername() << ":" << GetAccountId() << "@" << GetRemoteAddress().c_str() << "]";
        playerDesc = oss.str();
    }

    if ((cheatAction & CHEAT_ACTION_GLOBAL_ANNOUNNCE) &&
        (cheatAction >= CHEAT_ACTION_KICK))
    {
        std::stringstream oss;
        oss << "|r[|c1f40af20Announce by |cffff0000" << detector << "|r]: Player " << _player->GetName() << ", Cheat: " << reason << ", Penalty: " << action;
        sWorld.SendGlobalText(oss.str().c_str(), this);
    }

    if (cheatAction & CHEAT_ACTION_REPORT_GMS)
    {
        std::stringstream oss;
        oss << "Player " << playerDesc << ", Cheat: " << reason;

        if (cheatAction >= CHEAT_ACTION_KICK)
            oss << ", Penalty: " << action;

        sWorld.SendGMText(LANG_GM_ANNOUNCE_COLOR, detector, oss.str().c_str());
    }
    
    sLog.Player(this, LOG_ANTICHEAT, detector, LOG_LVL_MINIMAL, "[%s] Player %s, Cheat %s, Penalty: %s",
        detector, playerDesc.c_str(), reason, action);
}

bool WorldSession::HasUsedClickToMove() const
{
    if (m_warden)
        return m_warden->HasUsedClickToMove();
    return false;
}

bool WorldSession::AllowPacket(uint16 opcode)
{
    // Do not count packets that are often spamed by the client when loading a zone for example.
    switch (opcode)
    {
        case CMSG_GAMEOBJECT_QUERY:
        case CMSG_CREATURE_QUERY:
        case CMSG_QUESTGIVER_STATUS_QUERY:
        case CMSG_ITEM_QUERY_SINGLE:
        case CMSG_NAME_QUERY:
        case CMSG_PET_NAME_QUERY:
        case CMSG_GUILD_QUERY:
        case CMSG_JOIN_CHANNEL:         // Can be flooded by addons upon login
        case CMSG_AUCTION_LIST_ITEMS:   // We already handle only one per session update
        case CMSG_WHO:                  // We already handle only one per session update
            return true;
        default:
            break;
    }

    m_floodPacketsCount[FLOOD_TOTAL_PACKETS]++;

    switch (opcode)
    {
        case CMSG_CHAR_CREATE:
        case CMSG_CHAR_ENUM:
        case CMSG_CHAR_DELETE:
        case CMSG_OPEN_ITEM:
        case CMSG_PETITION_BUY:
        case CMSG_PETITION_SIGN:
        case CMSG_PETITION_QUERY:
        case MSG_PETITION_RENAME:
        case CMSG_SEND_MAIL:
        case CMSG_PLAYER_LOGIN:
        case CMSG_GMTICKET_UPDATETEXT:
            m_floodPacketsCount[FLOOD_VERY_SLOW_OPCODES]++;
        // no break, since slow packets are also very slow packets.
        case CMSG_LOGOUT_REQUEST:
        case CMSG_ADD_FRIEND:
        case CMSG_DEL_FRIEND:
        case CMSG_BUY_ITEM:
        case CMSG_SELL_ITEM:
            m_floodPacketsCount[FLOOD_SLOW_OPCODES]++;
            break;
        default:
            break;
    }

    // Check if the permitted threshold has been exceeded
    std::stringstream reason;
    if (m_floodPacketsCount[FLOOD_VERY_SLOW_OPCODES] > 2)
        reason << m_floodPacketsCount[FLOOD_VERY_SLOW_OPCODES] << " very slow packets";
    if (m_floodPacketsCount[FLOOD_SLOW_OPCODES] > 8)
        reason << m_floodPacketsCount[FLOOD_SLOW_OPCODES] << " slow packets";
    if (m_floodPacketsCount[FLOOD_TOTAL_PACKETS] > 300)
        reason << m_floodPacketsCount[FLOOD_TOTAL_PACKETS] << " packets";
    if (!reason.str().empty())
    {
        reason << " (" << LookupOpcodeName(opcode) << ")";
        ProcessAnticheatAction("AntiFlood", reason.str().c_str(), sWorld.getConfig(CONFIG_UINT32_ANTIFLOOD_SANCTION));
        return false;
    }

    return true;
}

bool WorldSession::CharacterScreenIdleKick(uint32 currTime)
{
    if (GetPlayer() || m_inQueue || PlayerLoading()) // not on the character screen
        return false;

    auto maxIdle = sWorld.getConfig(CONFIG_UINT32_CHARACTER_SCREEN_MAX_IDLE_TIME);

    if (!maxIdle) // disabled
        return false;

    if ((currTime - m_idleTime) >= (maxIdle * 1000))
    {
        sLog.Out(LOG_BASIC, LOG_LVL_DEBUG, "SESSION: Kicking session [%s] from character selection", GetRemoteAddress().c_str());
        return true;
    }

    return false;
}<|MERGE_RESOLUTION|>--- conflicted
+++ resolved
@@ -653,14 +653,12 @@
         ///- Update cached data at logout
         sObjectMgr.UpdatePlayerCache(_player);
 
-<<<<<<< HEAD
+        ///- No need to create any new maps
+        sMapMgr.CancelInstanceCreationForPlayer(_player);
+
         //Start Solocraft Function
         CharacterDatabase.PExecute("DELETE FROM custom_solocraft_character_stats WHERE GUID = %u", _player->GetGUIDLow());
         //End Solocraft Function
-=======
-        ///- No need to create any new maps
-        sMapMgr.CancelInstanceCreationForPlayer(_player);
->>>>>>> 5d94c013
 
         ///- Remove the player from the world
         // the player may not be in the world when logging out
