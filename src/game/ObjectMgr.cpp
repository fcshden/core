--- conflicted
+++ resolved
@@ -661,15 +661,9 @@
     else
     {
         // load a single character (likely just restored)
-<<<<<<< HEAD
-        result.reset(CharacterDatabase.Query(
-            //       0       1       2        3         4          5       6        7          8      9             10            11            12             13
-            "SELECT `guid`, `race`, `class`, `gender`, `account`, `name`, `level`, `zone`, `map`, `position_x`, `position_y`, `position_z`, `orientation`, `current_taxi_path` FROM `characters`;"));
-=======
         result.reset(CharacterDatabase.PQuery(
             //       0       1       2        3         4          5       6        7          8      9             10            11            12             13
             "SELECT `guid`, `race`, `class`, `gender`, `account`, `name`, `level`, `zone`, `map`, `position_x`, `position_y`, `position_z`, `orientation`, `current_taxi_path` FROM `characters` WHERE `guid`=%u;", lowGuid));
->>>>>>> 19bc922e
     }
 
     uint32 totalCount = 0;
