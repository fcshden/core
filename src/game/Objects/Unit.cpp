--- conflicted
+++ resolved
@@ -4586,46 +4586,40 @@
     else
         delete holder;
 
-<<<<<<< HEAD
     uint32 uiTriggeredSpell = 0;
 
     switch (mode)
     {
-        case AURA_REMOVE_BY_EXPIRE:
+    case AURA_REMOVE_BY_EXPIRE:
+        break;
+    case AURA_REMOVE_BY_DISPEL:
+        // Spell that trigger another spell on dispell
+        switch (auraSpellId)
+        {
+            // Wyvern Sting (AQ40, Princess Huhuran)
+        case 26180:
+            uiTriggeredSpell = 26233;
             break;
-        case AURA_REMOVE_BY_DISPEL:
-            // Spell that trigger another spell on dispell
-            switch (auraSpellId)
-            {
-                // Wyvern Sting (AQ40, Princess Huhuran)
-                case 26180:
-                    uiTriggeredSpell = 26233;
-                    break;
-                default:
-                    break;
-            }
-            // No break
         default:
-        {
-            if (IsChanneledSpell(AurSpellInfo) && !IsAreaOfEffectSpell(AurSpellInfo) && caster)
-            {
-                if (caster->GetCurrentSpell(CURRENT_CHANNELED_SPELL) && caster->GetCurrentSpell(CURRENT_CHANNELED_SPELL)->m_spellInfo->Id == auraSpellId)
-                    caster->InterruptSpell(CURRENT_CHANNELED_SPELL);
-            }
             break;
         }
+        // No break
+    default:
+    {
+        if (IsChanneledSpell(AurSpellInfo) && caster)
+        {
+            Spell *channeled = caster->GetCurrentSpell(CURRENT_CHANNELED_SPELL);
+            if (channeled && channeled->m_spellInfo->Id == auraSpellId && channeled->m_targets.getUnitTarget() == this)
+                caster->InterruptSpell(CURRENT_CHANNELED_SPELL);
+
+        }
+        break;
+    }
     }
 
     if (uiTriggeredSpell)
     {
         CastSpell(this, uiTriggeredSpell, true);
-=======
-    if (mode != AURA_REMOVE_BY_EXPIRE && IsChanneledSpell(AurSpellInfo) && caster)
-    {
-        Spell *channeled = caster->GetCurrentSpell(CURRENT_CHANNELED_SPELL);
-        if (channeled && channeled->m_spellInfo->Id == auraSpellId && channeled->m_targets.getUnitTarget() == this)
-            caster->InterruptSpell(CURRENT_CHANNELED_SPELL);
->>>>>>> 4c11b74c
     }
 }
 
