--- conflicted
+++ resolved
@@ -813,14 +813,12 @@
             return float(_playerDamageTaken) / (_playerDamageTaken + _nonPlayerDamageTaken);
         }
 
-<<<<<<< HEAD
         bool HasWeapon() const;
-=======
+
         void SetCallForHelpDist(float dist)
         {
             m_callForHelpDist = dist;
         }
->>>>>>> 4d367bd0
 
     protected:
         bool MeetsSelectAttackingRequirement(Unit* pTarget, SpellEntry const* pSpellInfo, uint32 selectFlags) const;
