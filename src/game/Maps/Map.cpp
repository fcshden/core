--- conflicted
+++ resolved
@@ -3628,7 +3628,56 @@
     return go;
 }
 
-<<<<<<< HEAD
+Creature* Map::LoadCreatureSpawn(uint32 dbGuid, bool delaySpawn)
+{
+    CreatureData const* pSpawnData = sObjectMgr.GetCreatureData(dbGuid);
+    if (!pSpawnData)
+        return nullptr;
+
+    Creature* pCreature;
+    ObjectGuid guid = pSpawnData->GetObjectGuid(dbGuid);
+    if (pCreature = GetCreature(guid))
+        return pCreature;
+
+    if (!IsLoaded(pSpawnData->position.x, pSpawnData->position.y))
+        return nullptr;
+
+    pCreature = new Creature();
+    if (!pCreature->LoadFromDB(dbGuid, this, true))
+    {
+        delete pCreature;
+        return nullptr;
+    }
+
+    if (delaySpawn)
+    {
+        pCreature->SetRespawnTime(pCreature->GetRespawnDelay());
+        if (sWorld.getConfig(CONFIG_BOOL_SAVE_RESPAWN_TIME_IMMEDIATELY) || pCreature->IsWorldBoss())
+            pCreature->SaveRespawnTime();
+    }
+    
+    Add(pCreature);
+    return pCreature;
+}
+
+Creature* Map::LoadCreatureSpawnWithGroup(uint32 leaderDbGuid, bool delaySpawn)
+{
+    Creature* pLeader = LoadCreatureSpawn(leaderDbGuid);
+    if (!pLeader)
+        return nullptr;
+
+    if (CreatureGroup* pGroup = pLeader->GetCreatureGroup())
+    {
+        for (auto const& itr : pGroup->GetMembers())
+            LoadCreatureSpawn(itr.first.GetCounter());
+
+        if (pGroup->HasGroupFlag(OPTION_RESPAWN_TOGETHER) && pLeader->IsAlive())
+            pGroup->RespawnAll(pLeader);
+    }
+
+    return pLeader;
+}
+
 //Start Solocraft Subfunctions
 //Set the instance difficulty
 int Map::CalculateDifficulty(Map* map, Player* /*player*/)
@@ -3844,55 +3893,4 @@
         CharacterDatabase.PExecute("DELETE FROM custom_solocraft_character_stats WHERE GUID = %u", player->GetGUIDLow());
     }
 }
-//End Solocraft Subfunctions
-=======
-Creature* Map::LoadCreatureSpawn(uint32 dbGuid, bool delaySpawn)
-{
-    CreatureData const* pSpawnData = sObjectMgr.GetCreatureData(dbGuid);
-    if (!pSpawnData)
-        return nullptr;
-
-    Creature* pCreature;
-    ObjectGuid guid = pSpawnData->GetObjectGuid(dbGuid);
-    if (pCreature = GetCreature(guid))
-        return pCreature;
-
-    if (!IsLoaded(pSpawnData->position.x, pSpawnData->position.y))
-        return nullptr;
-
-    pCreature = new Creature();
-    if (!pCreature->LoadFromDB(dbGuid, this, true))
-    {
-        delete pCreature;
-        return nullptr;
-    }
-
-    if (delaySpawn)
-    {
-        pCreature->SetRespawnTime(pCreature->GetRespawnDelay());
-        if (sWorld.getConfig(CONFIG_BOOL_SAVE_RESPAWN_TIME_IMMEDIATELY) || pCreature->IsWorldBoss())
-            pCreature->SaveRespawnTime();
-    }
-    
-    Add(pCreature);
-    return pCreature;
-}
-
-Creature* Map::LoadCreatureSpawnWithGroup(uint32 leaderDbGuid, bool delaySpawn)
-{
-    Creature* pLeader = LoadCreatureSpawn(leaderDbGuid);
-    if (!pLeader)
-        return nullptr;
-
-    if (CreatureGroup* pGroup = pLeader->GetCreatureGroup())
-    {
-        for (auto const& itr : pGroup->GetMembers())
-            LoadCreatureSpawn(itr.first.GetCounter());
-
-        if (pGroup->HasGroupFlag(OPTION_RESPAWN_TOGETHER) && pLeader->IsAlive())
-            pGroup->RespawnAll(pLeader);
-    }
-
-    return pLeader;
-}
->>>>>>> 96601216
+//End Solocraft Subfunctions