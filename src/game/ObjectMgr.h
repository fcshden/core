--- conflicted
+++ resolved
@@ -1242,16 +1242,10 @@
 
         // Caching Player Data
         void LoadPlayerCacheData(uint32 lowGuid = 0);
-<<<<<<< HEAD
-        PlayerCacheData* GetPlayerDataByGUID(uint32 lowGuid) const;
-        PlayerCacheData* GetPlayerDataByName(std::string const& name) const;
-        void GetPlayerDataForAccount(uint32 accountId, std::list<PlayerCacheData*>& data) const;
-=======
         PlayerCacheData* GetPlayerDataByGUID(uint32 lowGuid);
         PlayerCacheData const* GetPlayerDataByGUID(uint32 lowGuid) const;
         PlayerCacheData const* GetPlayerDataByName(std::string const& name) const;
         void GetPlayerDataForAccount(uint32 accountId, std::list<PlayerCacheData const*>& data) const;
->>>>>>> 19bc922e
         PlayerCacheData* InsertPlayerInCache(Player* pPlayer);
         PlayerCacheData* InsertPlayerInCache(uint32 lowGuid, uint32 race, uint32 _class, uint32 uiGender, uint32 account, std::string const& name, uint32 level, uint32 zoneId);
         void DeletePlayerFromCache(uint32 lowGuid);
