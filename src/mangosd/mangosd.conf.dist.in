#####################################
# MaNGOS Configuration file         #
#####################################

[MangosdConf]
ConfVersion=2010100901

###################################################################################################################
# CONNECTIONS AND DIRECTORIES
#
#    RealmID
#        RealmID must match the realmlist inside the realmd database
#
#    DataDir
#        Data directory setting.
#        Important: DataDir needs to be quoted, as it is a string which may contain space characters.
#        Example: "@CMAKE_INSTALL_PREFIX@/share/mangos"
#
#    LogsDir
#        Logs directory setting.
#        Important: Logs dir must exist, or all logs need to be disabled
#        Default: "" - no log directory prefix. if used log names aren't absolute paths
#                      then logs will be stored in the current directory of the running program.
#
#	   HonorDir
#		     Folder to store HCR files. These are logs of weekly honor calculation.
#		     By default logs are stored in the current directory of the running program.	                    
#
#    LoginDatabase.Info
#    WorldDatabase.Info
#    CharacterDatabase.Info
#    LogsDatabase.Info
#        Database connection settings for the world server.
#        Default:
#                ---MYSQL---
#                    hostname;port;username;password;database
#                    .;somenumber;username;password;database - use named pipes at Windows
#                        Named pipes: mySQL required adding "enable-named-pipe" to [mysqld] section my.ini
#                    .;/path/to/unix_socket;username;password;database - use Unix sockets at Unix/Linux
#                ---PGSQL---
#                    hostname;port;username;password;database
#                    .;/path/to/unix_socket/DIRECTORY or . for default path;username;password;database - use Unix sockets at Unix/Linux
#
#	   LoginDatabase.Connections
#	   WorldDatabase.Connections
#	   CharacterDatabase.Connections
#    LogsDatabase.Connections
#		     Amount of connections to database which will be used for SELECT queries. Maximum 16 connections per database.
#		     Default: 1 connection for SELECT statements
#
#    LoginDatabase.WorkerThreads
#    WorldDatabase.WorkerThreads
#    CharacterDatabase.WorkerThreads
#    LogsDatabase.WorkerThreads
#        Amount of async threads (with dedicated connection) which will be used for async SELECT, executes, and transactions.
#        Default: 1 async worker
#
#    MaxPingTime
#        Settings for maximum database-ping interval (minutes between pings)
#
#    WorldServerPort
#        Port on which the server will listen
#
#    BindIP
#        Bind World Server to IP/hostname
#        This option is useful for running multiple mangosd/realmd instances
#        on different IP addresses using default ports.
#        DO NOT CHANGE THIS UNLESS YOU _REALLY_ KNOW WHAT YOU'RE DOING
#
###################################################################################################################

RealmID = 1
DataDir = "."
LogsDir = ""
HonorDir = ""
LoginDatabase.Info              = "127.0.0.1;3306;mangos;mangos;realmd"
LoginDatabase.Connections       = 1
LoginDatabase.WorkerThreads     = 1
WorldDatabase.Info              = "127.0.0.1;3306;mangos;mangos;mangos"
WorldDatabase.Connections       = 1
WorldDatabase.WorkerThreads     = 1
CharacterDatabase.Info          = "127.0.0.1;3306;mangos;mangos;characters"
CharacterDatabase.Connections   = 1
CharacterDatabase.WorkerThreads = 1
LogsDatabase.Info               = "127.0.0.1;3306;mangos;mangos;logs"
LogsDatabase.Connections        = 1
LogsDatabase.WorkerThreads      = 1
MaxPingTime = 30
WorldServerPort = 8085
BindIP = "0.0.0.0"

###################################################################################################################
# PERFORMANCE SETTINGS
#
#    UseProcessors
#        Used processors mask for multi-processors system (Used only on Windows)
#        Default: 0 (selected by OS)
#                 number (bitmask value of selected processors)
#
#    ProcessPriority
#        Process priority setting (Used only on Windows)
#        Default: 1 (HIGH)
#                 0 (Normal)
#
#    Compression
#        Compression level for update packages sent to client (1..9)
#        Default: 1 (speed)
#                 9 (best compression)
#
#    PlayerLimit
#        Initial realm capacity. Excluding Mods, GM's and Admins
#        Default: 100
#                 0 (for infinite players)
#                -1 (for Mods, GM's and Admins only)
#                -2 (for GM's and Admins only)
#                -3 (for Admins only)
#
#    PlayerHardLimit
#        Maximum number of players in the world, after increasing PlayerLimit with LoginPerTick.
#        Default: 0 - Disabled. No population limit.
#
#    LoginQueue.GracePeriodSecs
#        How many seconds after last logout can we login and skip the queue
#        Default: 0 - Disabled
#
#    LoginPerTick
#        Maximum number of players allowed to login from the queue during a world update tick (~every 100 ms)
#        WARNING: Overwrites $PlayerLimit value.
#        Default: 0 (disabled)
#
#    CharacterScreenMaxIdleTime
#        Number of seconds to allow for players to remain on the character screen before disconnecting
#        Default: 0 - Disabled
#
#    SaveRespawnTimeImmediately
#        Save respawn time for creatures at death and for gameobjects at use/open
#        Default: 1 (save creature/gameobject respawn time without waiting grid unload)
#                 0 (save creature/gameobject respawn time at grid unload)
#
#    MaxOverspeedPings
#        Maximum overspeed ping count before player kick (minimum is 2, 0 used to disable check)
#        Default: 2
#
#    GridUnload
#        Unload grids (if you have lot memory you can disable it to speed up player move to new grids second time)
#        Default: 1 (unload grids)
#                 0 (do not unload grids)
#
#    GridCleanUpDelay
#        Grid clean up delay (in milliseconds)
#        Default: 300000 (5 min)
#
#    MapUpdateInterval
#        Map update interval (in milliseconds)
#        Default: 100
#
#    ChangeWeatherInterval
#        Weather update interval (in milliseconds)
#        Default: 600000 (10 min)
#
#    PlayerSave.Interval
#        Player save interval (in milliseconds)
#        Default: 900000 (15 min)
#
#    PlayerSave.Stats.MinLevel
#        Minimum level for saving character stats for external usage in database
#        Default: 0  (do not save character stats)
#                 1+ (save stats for characters with level 1+)
#
#    PlayerSave.Stats.SaveOnlyOnLogout
#        Enable/Disable saving of character stats only on logout
#        Default: 1 (only save on logout)
#                 0 (save on every player save)
#
#    Terrain.Preload.Continents
#    Terrain.Preload.Instances
#        Enable/Disable to load all terrain data on server startup
#        Recommended value: 1. Else, can cause crashes if 'MapUpdate.Threads' > 1 (one map loads a tile, while the other uses pathfinding etc ...)
#        Disable on dev realms to speedup startup by 90%.
#        Default: 0
#
#    vmap.enableLOS
#    vmap.enableHeight
#        Enable/Disable VMaps support for line of sight and height calculation
#        You need to extract the VMaps in order to enable those options
#        Default: 1 (true)
#                 0 (false)
#
#    vmap.enableIndoorCheck
#        Enable/Disable VMap based indoor check to remove outdoor-only auras (mounts etc.).
#        Requires VMaps enabled to work.
#        Default: 1 (Enabled)
#                 0 (Disabled)
#
#    mmap.enabled
#        Enable/Disable pathfinding using mmaps
#        Default: 1 (Enabled)
#                 0 (Disabled)
#
#    Collision.Models.Unload
#        Free model when no one uses it anymore
#        Default: 1 (Enabled)
#                 0 (Disabled)
#
#    DetectPosCollision
#        Check final move position, summon position, etc for visible collision with other objects or
#        wall (wall only if vmaps are enabled)
#        Default: 1 (enable, requires more CPU power)
#                 0 (disable, not so nice position selection but will require less CPU power)
#
#    TargetPosRecalculateRange
#        Max distance from movement target point (+moving unit size) and targeted object (+size)
#        after that new target movement point calculated. Max: melee attack range (5), min: contact range (0.5)
#        More distance let have better performence, less distance let have more sensitive reaction at target move.
#        Default: 1.5
#
#    UpdateUptimeInterval
#        Update realm uptime period in minutes (for saving data in 'uptime' table). Must be > 0
#        Default: 10 (minutes)
#
#    MaxCoreStuckTime
#        Periodically check if the process is frozen, if this is the case force crash after the specified
#        amount of seconds. Must be > 0. Recommended > 10 secs if you use this.
#        Default: 0 (Disabled)
#
#    BanListReloadTimer
#        Time between 'ip_banned' / 'account_banned' reload. Useful in multi realm cases.
#        Default: 120
#
#    AddonChannel
#        Permit/disable the use of the addon channel through the server
#        (some client side addons can stop working correctly with disabled addon channel)
#        Default: 1 (permit addon channel)
#                 0 (do not permit addon channel)
#
#    CleanCharacterDB
#        Perform character db cleanups on start up
#        Default: 1 (Enable)
#                 0 (Disabled)
#
###################################################################################################################

UseProcessors = 0
ProcessPriority = 1
Compression = 1
PlayerLimit = 100
PlayerHardLimit = 0
LoginQueue.GracePeriodSecs = 0
LoginPerTick = 0
CharacterScreenMaxIdleTime = 900
SaveRespawnTimeImmediately = 1
MaxOverspeedPings = 2
GridUnload = 0
GridCleanUpDelay = 300000
CleanupTerrain = 1
MapUpdateInterval = 100
ChangeWeatherInterval = 600000
PlayerSave.Interval = 900000
PlayerSave.Stats.MinLevel = 0
PlayerSave.Stats.SaveOnlyOnLogout = 1
Terrain.Preload.Continents = 0
Terrain.Preload.Instances  = 0
vmap.enableLOS = 1
vmap.enableHeight = 1
vmap.enableIndoorCheck = 1
mmap.enabled = 1
Collision.Models.Unload = 1
DetectPosCollision = 1
TargetPosRecalculateRange = 1.5
UpdateUptimeInterval = 10
MaxCoreStuckTime = 0
BanListReloadTimer = 120
AddonChannel = 1
CleanCharacterDB = 1

# Optimization / load mitigation settings
Continents.Instanciate                      = 0
Continents.InactivePlayers.SkipUpdates      = 0
MapUpdate.ReduceGridActivationDist.Tick     = 0
MapUpdate.IncreaseGridActivationDist.Tick   = 0
MapUpdate.MinGridActivationDistance         = 0
MapUpdate.ReduceVisDist.Tick                = 0
MapUpdate.IncreaseVisDist.Tick              = 0
MapUpdate.MinVisibilityDistance             = 0

# Maps with no player for more than $UpdateTime (ms) will no longer be updated (0 to disable)
MapUpdate.Empty.UpdateTime                  = 0

# Per-map threading
MapUpdate.Instanced.UpdateThreads       = 2

# Per-map subthreads (not for instanced maps)
MapUpdate.ObjectsUpdate.MaxThreads      = 4
MapUpdate.ObjectsUpdate.Timeout         = 100
MapUpdate.VisibilityUpdate.MaxThreads   = 4
MapUpdate.VisibilityUpdate.Timeout      = 100

# Hardcode multithreading options
MapUpdate.UpdatePacketsDiff             = 100
MapUpdate.UpdatePlayersDiff             = 100
MapUpdate.UpdateCellsDiff               = 100

# Parallelized execution of cells from same map
#   MTCells.Threads       Number of different cells to update at the sametime
#   MTCells.SafeDistance  2 cells wont be updated at the same time if they are at an inferior distance from each other (thread race issues)
MapUpdate.Continents.MTCells.Threads               = 0
MapUpdate.Continents.MTCells.SafeDistance          = 1066
Continents.MotionUpdate.Threads         = 0

# Number of threads for async tasks (/who, list AH items ...)
AsyncTasks.Threads                      = 1
AsyncQueriesTickTimeout = 0

# Movement extrapolation system - not stable now
Movement.ExtrapolateChargePosition = 1
Movement.ExtrapolatePetPosition = 1

# Delayed repositionning checks (mounts inside / swimming ...). 0 to disable.
Movement.RelocationVmapsCheckDelay = 0
Movement.MaxPointsPerPacket = 80

###################################################################################################################
# ANTICRASH CONFIGURATION
#
#    Anticrash.Options
#        Flag values: 1 announce, 2 save all, 4 crash instances, 8 crash continents, coredump 16
#        Default: 28
#
#    Anticrash.Rearm.Timer
#        Timer between 2 crashes to be protected by anticrash
#        Default: 60000
#                 0 - disable automatic rearm
#
###################################################################################################################

Anticrash.Options = 28
Anticrash.Rearm.Timer = 60000

###################################################################################################################
#
# PROGRESSION CONFIG
#    NOTE: Generally not applicable to database-set progression fields, except for the WowPatch which
#          defines which data is loaded from the database.
#
#
#    WowPatch
#        The current patch the server targets for quest, NPC, dungeon and raid availability.
#        1.2   = 0
#        1.3   = 1
#        1.4   = 2
#        1.5   = 3
#        1.6   = 4
#        1.7   = 5
#        1.8   = 6
#        1.9   = 7
#        1.10  = 8
#        1.11  = 9
#        1.12  = 10
#
#    PvP.AccurateEquipRequirements
#        Whether to enforce Blizzlike PVP rank requirements to equip PVP gear before patch 1.6.
#        Default: 1
#
#    PvP.AccuratePurchaseRequirements
#        Whether to enforce Blizzlike PVP rank requirements to purchase PVP gear (i.e. lifetime or current rank).
#        Default: 1 (require current rank)
#
#    PvP.AccurateTimeline
#        Whether to enforce accurate PVP timelines. eg. the honour system was not implemented before patch 1.4.
#        If set, players will be unable to gain rank until the appropriate patch.
#        Default: 1
#
#    PvP.AccurateRewards
#        Whether to alter PVP reputation and honorable kill rewards based on patch (changed several times).
#        Default: 1
#
#    PvP.DishonorableKills
#        Whether to give dishonorable kills to players who kill civilians.
#        Default: 1
#  
#    PvP.CityProtector
#        Whether to assign City Protector titles on honor update or not.
#        Default: 0
#
#    Progression.AccuratePetStatistics
#        Whether to allow Blizzlike pet statistic (damage, speed, resists) progression.
#        Default: 1
#
#    Progression.AccurateLFGAvailability
#        If set, disables the LFG system pre-1.3
#        Default: 1
#
#    Progression.AccuratePVEEvents
#        Whether to apply progressional changes in PVE events (NOT boss scripts). These are events which
#        affect quests and other scripted scenes.
#        Default: 1
#
#    Progression.AccurateSpellEffects
#        Whether to accurately portray changes in spell effects (eg. Deviate Fish). NOT applicable to effects
#        which change their functionality (eg. spell changed) or values between patches. Only affects
#        spells which had effects added or removed which still exist in the game client.
#        Default: 1
#
#    Progression.RestoreDeletedItems
#        Whether to automatically restore items which were previously deleted because no item template with
#        this entry existed on that content patch. Players will receive the item in the mail once it has been
#        added to the game.
#        Default: 1
#
#    Progression.NoRespecPriceDecay
#        If set, the talent respec cost will not decay until patch 1.11 when the monthly reduction was added.
#        Default: 1
#
#    Progression.NoQuestXpToGold
#        If set, quest xp gained at max level will not be converted to gold until patch 1.10 when the feature was added.
#        Default: 1
#
#    Progression.UnlinkedAuctionHouses
#        If set, every auction house is separate until patch 1.9. Does not apply to goblin auction houses.
#        Default: 1
#
#    DebuffLimit
#        How many debuffs can be present on a target simultaneously
#        Default: 0  - Decide automatically based on patch
#                      In patch 1.7 the limit was increased from 8 to 16
#
###################################################################################################################

WowPatch = 10

PvP.AccurateEquipRequirements = 1
PvP.AccuratePurchaseRequirements = 1
PvP.AccurateTimeline = 1
PvP.AccurateRewards = 1
PvP.DishonorableKills = 1
PvP.CityProtector = 0

Progression.RestoreDeletedItems = 1
Progression.AccuratePetStatistics = 1
Progression.AccurateLFGAvailability = 1
Progression.AccuratePVEEvents = 1
Progression.AccurateSpellEffects = 1
Progression.NoRespecPriceDecay = 1
Progression.NoQuestXpToGold = 1
Progression.UnlinkedAuctionHouses = 1
DebuffLimit = 0

###################################################################################################################
# SERVER LOGGING
#
#    LogSQL
#        Enable logging of GM commands - all SQL code will be written to a log file
#        All commands are written to a file: YYYY-MM-DD_logSQL.sql
#        If a new day starts (00:00:00), a new file is created - the old file will not be deleted.
#        Default: 1 - Write SQL code to logfile
#                 0 - Do not log
#
#    PidFile
#        World daemon PID file
#        Default: ""             - do not create PID file
#                 "./worldd.pid" - create PID file (recommended name)
#
#    LogLevel.Console
#        Server console level of logging
#        0 = Error; 1 = Minimum; 2 = Basic; 3 = Detail; 4 = Full/Debug
#        Default: 2
#
#    LogLevel.File
#        Server file level of logging
#        0 = Error; 1 = Minimum; 2 = Basic; 3 = Detail; 4 = Full/Debug
#        Default: 2
#
#    LogLevel.DB
#        Database level of logging
#        0 = Error; 1 = Minimum; 2 = Basic; 3 = Detail; 4 = Full/Debug
#        Default: 2
#
#    LogTime
#        Include time in server console output [hh:mm:ss]
#        Default: 0 (no time)
#                 1 (print time)
#
#    LogFile.TimeStamp
#        Include startup timestamp in log file names
#        Default: 0 - no timestamp in name
#                 1 - add timestamp in name in form Logname_YYYY-MM-DD_HH-MM-SS.Ext for Logname.Ext
#
#    LogFilter_TransportMoves
#    LogFilter_CreatureMoves
#    LogFilter_VisibilityChanges
#    LogFilter_Weather
#    LogFilter_DbStrictedCheck
#    LogFilter_Honor
#        Log filters (active by default)
#        Default: 1 - not include with any log level
#                 0 - include in log if log level permit
#
#    LogFilter_PeriodicAffects
#    LogFilter_PlayerMoves
#    LogFilter_SQLText
#    LogFilter_AIAndMovegens
#    LogFilter_PlayerStats
#    LogFilter_Damage
#    LogFilter_Combat
#    LogFilter_SpellCast
#        Log filters (disabled by default, mostly debug only output affected cases)
#        Default: 0 - include in log if log level permit
#                 1 - not include with any log level
#
#    LogFile.Basic
#        Basic log file name
#        Default: "Server.log"
#                 "" - Empty name disable creating log file
#
#    LogFile.Anticheat
#        Log file for anticheat check results
#        Default: "Anticheat.log"
#                 "" - Empty name disable creating log file
#
#    LogFile.Chat
#        Log file for player chat.
#        Default: "Chat.log"
#                 "" - Empty name disable creating log file
#
#    LogFile.Bg
#        Log file for battlegrounds system.
#        Default: "Bg.log"
#                 "" - Empty name disable creating log file
#
#    LogFile.Char
#        Character operations logfile name
#        Default: "Char.log"
#                 "" - Empty name disable creating log file
#
#    LogFile.Honor
#        Honor information logfile name
#        Default: "" - Empty name disable creating log file
#
#    LogFile.Ra
#        Log file of RA commands
#        Default: "Ra.log"
#                 "" - Empty name for disable
#
#    Logfile.DBError
#        Log file of DB errors detected at server run
#        Default: "DBErrors.log"
#                 "" - Empty name for disable
#
#    LogFile.DBErrorFix
#        Log file of SQL requests to apply to fix detected database errors
#        Default: ""
#
#    LogFile.Loot
#        Log file of loot related messages
#        Default: "Loot.log"
#                 "" - Empty name for disable
#
#    LogFile.LevelUp
#        Log file of levelup related messages
#        Default: "LevelUp.log"
#                 "" - Empty name for disable
#
#    LogFile.Performance
#        Log file of performance related messages
#        Default: "Perf.log"
#                 "" - Empty name for disable
#
#    LogFile.Gm
#        GM Log file of gm commands
#        Default: "" (Disable)
#
#    LogFile.CriticalCommands
#        Log file for commands marked as critical, when used on own character (same IP for example)
#        Default: "gm_critical.log"
#                 "" - Empty name for disable
#
#    LogFile.Trades
#        Log file of trade related messages
#        Default: "" (Disable)
#
#    CharLogDump
#        Write character dump before deleting in Char.log
#        For restoration, cut character data from log starting from
#        line == START DUMP == to line == END DUMP == (without its) in file and load it using loadpdump command
#        Default: 0 - don't include dumping chars to log
#                 1 - include dumping chars to log
#
#    GmLogPerAccount
#        GM Logfiles with GM account id (Note: logs not created if GmLogFile not set)
#        Default: 0 - add gm log data to single log file
#                 1 - add gm log data to account specific log files with name
#                     in form Logname_#ID_YYYY-MM-DD_HH-MM-SS.Ext
#                     or form Logname_#ID.Ext
#
#    LogMoneyThreshold
#        Log all trades where money exceeds the specified value in copper
#        Default: 10000
#
#    LogsDB.GM
#        Enable or disable database gm logs.
#        Default: 0
#
#    LogsDB.Chat
#        Enable or disable database chat logs.
#        Default: 0
#
#    LogsDB.Characters
#        Enable or disable database character logs.
#        Default: 0
#
#    LogsDB.LevelUp
#        Enable or disable database levelup logs.
#        Default: 0
#
#    LogsDB.Loot
#        Enable or disable database loot logs.
#        Default: 0
#
#    LogsDB.Trades
#        Enable or disable database trade logs.
#        Default: 0
#
#    LogsDB.Transactions
#        Enable or disable database transaction logs.
#        Default: 0
#
#    LogsDB.Battlegrounds
#        Enable or disable database battleground logs.
#        Default: 0
#
###################################################################################################################

LogSQL = 1
PidFile = ""
LogLevel.Console = 2
LogLevel.File = 2
LogLevel.DB = 2
LogTime = 0
LogFilter_TransportMoves = 1
LogFilter_CreatureMoves = 1
LogFilter_VisibilityChanges = 1
LogFilter_Weather = 1
LogFilter_PlayerStats = 0
LogFilter_SQLText = 0
LogFilter_PlayerMoves = 0
LogFilter_PeriodicAffects = 0
LogFilter_AIAndMovegens = 0
LogFilter_Damage = 0
LogFilter_Combat = 0
LogFilter_SpellCast = 0
LogFilter_DbStrictedCheck = 1
LogFilter_Pathfinding = 0
LogFilter_Honor = 1

LogFile.Timestamp = 0
LogFile.Basic = "Server.log"
LogFile.Anticheat = "Anticheat.log"
LogFile.Chat = "Chat.log"
LogFile.Bg = "Bg.log"
LogFile.Char = "Char.log"
LogFile.Honor = ""
LogFile.Ra = "Ra.log"
LogFile.DBError = "DBErrors.log"
LogFile.DBErrorFix = ""
LogFile.Loot = "Loot.log"
LogFile.LevelUp = "LevelUp.log"
LogFile.Performance = "Perf.log"
LogFile.Gm = ""
LogFile.GmCriticalCommands = "gm_critical.log"
LogFile.Trades = "Trades.log"

LogMoneyTreshold = 10000
CharLogDump = 0

GmLogPerAccount = 0

LogsDB.GM                   = 0
LogsDB.Chat                 = 0
LogsDB.Characters           = 0
LogsDB.LevelUp              = 0
LogsDB.Loot                 = 0
LogsDB.Trades               = 0
LogsDB.Transactions         = 0
LogsDB.Battlegrounds        = 0
Smartlog.Death              = 0
Smartlog.LongCombat         = 0
Smartlog.LongCombatDuration = 1800

PerformanceLog.SlowWorldUpdate          = 100
PerformanceLog.SlowMapSystemUpdate      = 100
PerformanceLog.SlowSessionsUpdate       = 100
PerformanceLog.SlowUniqueSessionUpdate  = 20
PerformanceLog.SlowMapUpdate            = 100
PerformanceLog.SlowAsynQueries          = 100
PerformanceLog.SlowPackets              = 20
PerformanceLog.SlowMapPackets           = 60
PerformanceLog.SlowPacketBroadcast      = 0

###################################################################################################################
# SERVER SETTINGS
#
#    GameType
#        Server realm style
#        0 = NORMAL; 1 = PVP; 4 = NORMAL; 6 = RP; 8 = RPPVP
#        also custom type: 16 FFA_PVP (free for all pvp mode like arena PvP in all zones except rest
#        activated places and sanctuaries)
#
#    RealmZone
#        Server realm zone (sets allowed alphabet in character names/etc). See also Strict*Names options.
#        Be careful when changing this as it can cause the realm to not be visible on certain clients.
#
#    1 Development    - any language (Default)
#    2 United States  - extended-Latin
#    3 Oceanic        - extended-Latin
#    4 Latin America  - extended-Latin
#    5 Tournament     - basic-Latin at create, any at login
#    6 Korea          - East-Asian
#    7 Tournament     - basic-Latin at create, any at login
#    8 English        - extended-Latin
#    9 German         - extended-Latin
#    10 French        - extended-Latin
#    11 Spanish       - extended-Latin
#    12 Russian       - Cyrillic
#    13 Tournament    - basic-Latin at create, any at login
#    14 Taiwan        - East-Asian
#    15 Tournament    - basic-Latin at create, any at login
#    16 China         - East-Asian
#    17 CN1           - basic-Latin at create, any at login
#    18 CN2           - basic-Latin at create, any at login
#    19 CN3           - basic-Latin at create, any at login
#    20 CN4           - basic-Latin at create, any at login
#    21 CN5           - basic-Latin at create, any at login
#    22 CN6           - basic-Latin at create, any at login
#    23 CN7           - basic-Latin at create, any at login
#    24 CN8           - basic-Latin at create, any at login
#    25 Tournament    - basic-Latin at create, any at login
#    26 Test Server   - any language
#    27 Tournament    - basic-Latin at create, any at login
#    28 QA Server     - any language
#    29 CN9           - basic-Latin at create, any at login
#
#    TimeZoneOffset
#        Time zone offset in hours
#        0 - UTC (default)
#
#    DBC.Locale
#        DBC Language Settings
#        0 = English; 1 = Korean; 2 = French; 3 = German; 4 = Chinese; 5 = Taiwanese; 6 = Spanish;
#        255 = Auto Detect (Default)
#
#    StrictPlayerNames
#        Limit player name to language specific symbols set, don't allow creating characters, and flag existing characters for rename and disconnect
#        Default: 0 disable (but limited server timezone dependent client check)
#                 1 basic latin characters  (strict)
#                 2 realm zone specific (strict). See RealmZone setting.
#                   Note: In any case if you want correctly see character name at client this client must have apporopriate fonts
#                   (included in client by default, with active official localization or custom localization fonts in clientdir/Fonts).
#                 3 basic latin characters + server timezone specific
#
#    StrictCharterNames
#        Limit guild team charter names to language specific symbols set, don't allow creating charters with not allowed symbols in name
#        Default: 0 disable
#                 1 basic latin characters  (strict)
#                 2 realm zone specific (strict). See RealmZone setting.
#                   Note: In any case if you want correctly see character name at client this client must have apporopriate fonts
#                   (included in client by default, with active official localization or custom localization fonts in clientdir/Fonts).
#                 3 basic latin characters + server timezone specific
#
#    StrictPetNames
#        Limit pet names to language specific symbols set
#        Default: 0 disable
#                 1 basic latin characters  (strict)
#                 2 realm zone specific (strict). See RealmZone setting.
#                   Note: In any case if you want correctly see character name at client this client must have apporopriate fonts
#                   (included in client by default, with active official localization or custom localization fonts in clientdir/Fonts).
#                 3 basic latin characters + server timezone specific
#
#    MinPlayerName
#        Minimal name length (1..12)
#        Default: 2
#
#    MinCharterName
#        Minimal name length (1..24)
#        Default: 2
#
#    MinPetName
#        Minimal name length (1..12)
#        Default: 2
#
#    WorldAvailable
#        If players are allowed to enter the world. Character creation will still be possible if world is disabled.
#        Default: 1 (Enabled)
#                 0 (Disabled)
#
#    CharactersCreatingDisabled
#        Disable character creation for specific team or any (non-player accounts not affected)
#        Default: 0 - enabled
#                 1 - disabled only for Alliance
#                 2 - disabled only for Horde
#                 3 - disabled for both teams
#
#    CharactersPerAccount
#        Limit total number of characters per account (on all realms).
#        Note: this setting prevents character creation if total character count among all realms exceeds the limit
#        Default: 50
#                The number must be >= CharactersPerRealm
#
#    CharactersPerRealm
#        Limit number of characters per account on the same realm
#        Default: 10 (client limitation)
#                The number must be between 1 and 10
#
#    LimitPlayTime
#        Keep track of how long player accounts have been online, and limit loot and experience after that.
#        After 3 hours looted gold and experience gains are cut in half. After 5 hours they are prevented.
#        This feature was only used on Chinese realms.
#        Default: 0 (Disabled)
#                 1 (Enabled)
#
#    SkipCinematics
#        Disable in-game intro cinematic on first login of character (allows to prevent buggy intro when using custom start location)
#        Default: 0 - show intro for each new character
#                 1 - intro cinematics are disabled
#
#    ShowHealthValues
#        Show real unit health values instead of percentages (client still requires an addon to display it on unit frame)
#        Default: 0 (hide values)
#                 1 (show values)
#
#    MaxPlayerLevel
#        Max level that can be reached by a player for experience (in range from 1 to 100).
#        Change not recommended
#        Default: 60
#
#    StartPlayerLevel
#        Starting level for new characters (in range 1 to MaxPlayerLevel)
#        Default: 1
#
#    StartPlayerMoney
#        Amount of money in copper that new players will start with.
#        If you want to start with one silver for example, use 100 (100 copper = 1 silver)
#        Default: 0
#
#    MinHonorKills
#        Min kills that players must obtain to enter in weekly honor calculation
#        Default: 0 (auto select based on patch)
#
#    MaintenanceDay
#        The day of the week on which server maintenance is performed ( currently used for Honor distribution )
#        range (0..6): 0 is the first day of the week (normally sunday), 6 is the latest
#        Default: 3 (Wednesday in EU)
#
#    InstantLogout
#        Enable or disable instant logout for security level (0..4) or high (NOT in combat/while dueling/while falling)
#        Default: 1 (Mods/GMs/Admins)
#
#    ForceLogoutDelay
#        Keep player characters ingame for some time after a client disconnects unexpectedly.
#        Default: 1 (true)
#                 0 (false)
#
#    AutoHonorRestart
#        Server will schedule a restart on its own when it's time to perform PvP rank calculations.
#        Default: 1
#
#    AllFlightPaths
#        Players will start with all flight paths (Note: ALL flight paths, not only player's team)
#        Default: 0 (true)
#                 1 (false)
#
#    AlwaysMaxSkillForLevel
#        Players will automatically gain max level dependent (weapon/defense) skill when logging in, leveling up etc.
#        Default: 0 (false)
#                 1 (true)
#
#    ActivateWeather
#        Activate weather system
#        Default: 1 (true)
#                 0 (false)
#
#    CastUnstuck
#        Allow cast Unstuck spell at .start or client Help option use
#        Default: 1 (true)
#                 0 (false)
#
#    MaxSpellCastsInChain
#        Max amount triggered spell casts in chain by one caster, prevent stack overflow crash
#        Too Low value will make some correct triggered casts fail
#                 0 (no limit)
#        Default: 10
#
#    Instance.IgnoreLevel
#        Ignore level requirement to enter instance
#        Default: 0 (false)
#                 1 (true)
#
#    Instance.IgnoreRaid
#        Ignore raid requirement to enter instance
#        Default: 0 (false)
#                 1 (true)
#
#    Instance.ResetTimeHour
#        The hour of the day (0-23) when the global instance resets occur.
#        Default: 4
#
#    Instance.UnloadDelay
#        Unload the instance map from memory after some time if no players are inside.
#        Default: 1800000 (miliseconds, i.e 30 minutes)
#                 0 (instance maps are kept in memory until they are reset)
#
#    Item.InstantSaveQuality
#        Save character inventory instantly on receiving item of this quality or higher.
#        Default: 6 - Artifact
#
#    Item.PreventDataMining
#        Forbid querying information about items that have never been obtained.
#        Default: 1 (true)
#                 0 (false)
#
#    Quests.LowLevelHideDiff
#        Quest level difference to hide for player low level quests:
#        if player_level > quest_level + LowLevelQuestsHideDiff then quest "!" mark not show for quest giver
#        Default: 4
#                -1 (show all available quests marks)
#
#    Quests.HighLevelHideDiff
#        Quest level difference to hide for player high level quests:
#        if player_level < quest_min_level - HighLevelQuestsHideDiff then quest "!" mark not show for quest giver
#        Default: 7
#                -1 (show all available quests marks)
#
#    Quests.IgnoreRaid
#        Non-raid quests allowed in raids
#        Default: 0 (not allowed)
#                 1 (allowed)
#
#    Group.OfflineLeaderDelay
#        A grace period for an offline group leader to reconnect before tranfering leadership to the next suitable member of the group (in secs) 
#        Default: 300 (5 minutes)
#                   0 (Do not transfer group leadership)
#
#    Guild.EventLogRecordsCount
#        Count of guild event log records stored in guild_eventlog table
#        Increase to store more guild events in table, minimum is 100
#        You can set it to a very high value to prevent oldest guild events from being overwritten by latest guild events - but it can slow down performance
#        Default: 100
#
#    MirrorTimer.Fatigue.Max
#        Fatigue max timer value (in secs)
#        Default: 60 (1 minute)
#                  0 (instant exhaustion damage start)
#
#    MirrorTimer.Breath.Max
#        Waterbreathing max timer value (in secs)
#        Default: 60
#                  0 (instant underwater breathing damage start)
#
#    MirrorTimer.Environmental.Max
#        Generic environmental (lava/slime/etc) damage delay max timer value (in secs)
#        Default:  1
#                  0 (instant in liquid damage start)
#
#    EnvironmentalDamage.Min
#    EnvironmentalDamage.Max
#        Generic environmental (lava/slime/etc) damage taken on tick
#        Default:  605-610
#
#    MaxPrimaryTradeSkill
#        Max number of primary professions players can have at the same time.
#        Default: 2
#        Max : 10
#
#    MinPetitionSigns
#        Min number of signatures required to create a guild (0..9).
#        Default: 9
#
#    MaxGroupXPDistance
#        Max distance to creature for group memeber to get XP at creature death.
#        Default: 74
#
#    MailDeliveryDelay
#        Mail delivery delay time for item sending
#        Default: 3600 sec (1 hour)
#
#    Mails.COD.ForceTag.MaxLevel
#        Prevent COD scam attempts by adding "COD" prefix to the mail subject
#        Only affects senders below given level
#        Default: 0
#
#    MassMailer.SendPerTick
#        Max amount of mail sent each tick from mails list scheduled for mass proccesing.
#        More mails increase server load but speedup mass mail process. Normal tick length: 50 msecs, so 20 ticks in sec and 200 mails in sec by default.
#        Default: 10
#
#    Mail.ReturnedMail.PerTick
#        Max amount of mail deleted or returned each tick from mails that has expired.
#        More mails increase server load but can prevent a bottleneck where expired mails aren't handled until server restart. Normal tick length: 30 minutes.
#        Default: 5
#
#    PetUnsummonAtMount
#        Permanent pet will be unsummoned at player mount
#        Default: 0 - not unsummon
#                 1 - unsummon for any mount
#
#    PetDefaultLoyalty
#        Initial loyalty level for newly tamed pets
#        Default: 1
#
#    PlayerCommands
#        Should player chat be parsed for GM commands
#        Default: 1 (parse commands)
#                 0 (ignore commands)
#
#    Event.Announce
#        Sends an announcement to players when a game event starts.
#        Default: 0 (false)
#                 1 (true)
#
#    AutoBroadcast.Timer
#        Server autobroadcast interval set in miliseconds.
#        Default: 1800000 = 30 min
#
#    Spell.EffectDelay
#        Delay in milliseconds before most spell effects are processed.
#        Default: 400
#
#    Spell.ProcDelay
#        Delay in milliseconds before processing procs. Spells triggered by aura procs also seem
#        to be subject to a batching delay, so we double the procs delay to recreate the effect.
#        Default: 800
#
#    BeepAtStart
#        Beep when mangosd finishes loading.
#        Default: 1 (true)
#                 0 (false)
#
#    ShowProgressBars
#        Controls whether progress bars are shown when loading things at server startup.
#        Default: 1 (true)
#                 0 (false)
#
#    WaitAtStartupError
#        After startup error report wait for <Enter> or some time before continuing (and possibly close console window)
#                 -1 (wait until <Enter> press)
#        Default:  0 (not wait)
#                  N (>0, wait N secs)
#
#    Motd
#        Message of the Day. Displayed at world login for every user ('@' for a newline).
#
###################################################################################################################

GameType = 1
RealmZone = 1
TimeZoneOffset = 0
DBC.Locale = 255
DeclinedNames = 0
StrictPlayerNames = 0
StrictCharterNames = 0
StrictPetNames = 0
MinPlayerName = 2
MinCharterName = 2
MinPetName = 2
WorldAvailable = 1
CharactersCreatingDisabled = 0
CharactersPerAccount = 50
CharactersPerRealm = 10
LimitPlayTime = 0
SkipCinematics = 0
ShowHealthValues = 0
MaxPlayerLevel = 60
StartPlayerLevel = 1
StartPlayerMoney = 0
MinHonorKills = 0
MaintenanceDay = 3
InstantLogout = 1
ForceLogoutDelay = 0
AutoHonorRestart = 1
AllFlightPaths = 0
AlwaysMaxSkillForLevel = 0
ActivateWeather = 1
CastUnstuck = 1
MaxSpellCastsInChain = 10
Instance.IgnoreLevel = 0
Instance.IgnoreRaid = 0
Instance.ResetTimeHour = 4
Instance.UnloadDelay = 1800000
Item.InstantSaveQuality = 6
Item.PreventDataMining = 1
Quests.LowLevelHideDiff = 4
Quests.HighLevelHideDiff = 7
Quests.IgnoreRaid = 0
Group.OfflineLeaderDelay = 300
Guild.EventLogRecordsCount = 100
MirrorTimer.Fatigue.Max = 60
MirrorTimer.Breath.Max = 60
MirrorTimer.Environmental.Max = 1
EnvironmentalDamage.Min = 605
EnvironmentalDamage.Max = 610
MaxPrimaryTradeSkill = 2
MinPetitionSigns = 9
MaxGroupXPDistance = 74
MailDeliveryDelay = 3600
Mails.COD.ForceTag.MaxLevel = 0
MassMailer.SendPerTick = 10
Mail.ReturnedMail.PerTick = 5
PetUnsummonAtMount = 0
PetDefaultLoyalty = 1
PlayerCommands = 1
Event.Announce = 0
AutoBroadcast.Timer = 1800000
Spell.EffectDelay = 400
Spell.ProcDelay = 800
BeepAtStart = 1
ShowProgressBars = 0
WaitAtStartupError = 0
Motd = "Welcome to World of Warcraft!"

###################################################################################################################
# PLAYER INTERACTION
#
#    AllowTwoSide.Accounts
#        Allow accounts to create characters on both teams for any realm type.
#        Default: 0 (Not allowed)
#                 1 (Allowed)
#
#    AllowTwoSide.Interaction.Chat
#    AllowTwoSide.Interaction.Channel
#    AllowTwoSide.Interaction.Group
#    AllowTwoSide.Interaction.Guild
#    AllowTwoSide.Interaction.Trade
#    AllowTwoSide.Interaction.Auction
#    AllowTwoSide.Interaction.Mail
#        Allow or not common :chat(say,yell);channel(chat)group(join)guild(join);trade with different team,
#        merge all auction houses for players from different teams, send mail to different team.
#        Default: 0 (Not allowed)
#                 1 (Allowed)
#
#    AllowTwoSide.WhoList
#        Allow showing players from both teams in who list.
#        Default: 0 (Not allowed)
#                 1 (Allowed)
#
#    AllowTwoSide.AddFriend
#        Allow adding friends from other team in friend list.
#        Default: 0 (Not allowed)
#                 1 (Allowed)
#
###################################################################################################################

AllowTwoSide.Accounts = 0
AllowTwoSide.Interaction.Chat = 0
AllowTwoSide.Interaction.Channel = 0
GM.JoinOppositeFactionChannels = 0
AllowTwoSide.Interaction.Group = 0
AllowTwoSide.Interaction.Guild = 0
AllowTwoSide.Interaction.Trade = 0
AllowTwoSide.Interaction.Auction = 0
AllowTwoSide.Interaction.Mail = 0
AllowTwoSide.WhoList = 0
AllowTwoSide.AddFriend = 0

###################################################################################################################
# CREATURE AND GAMEOBJECT SETTINGS
#
#    ThreatRadius
#        Radius beyond which creatures can evade after being pulled away from combat start point
#        If ThreatRadius is less than creature aggro radius then aggro radius will be used
#        Default: 50 yards
#
#    MaxCreaturesAttackRadius
#        Creatures won't search for target farther than this.
#        Reduce for better performances.
#        Default: 40 yards
#
#    MaxPlayersStealthDetectRange
#        Players won't search for stealthed units farther than this.
#        Reduce for better performances.
#        Default: 30 yards
#
#    MaxCreaturesStealthDetectRange
#        Creatures won't search for stealthed units farther than this.
#        Reduce for better performances.
#        Default: 30 yards
#
#    MaxCreatureSummonLimit
#       Game objects (and other creatures) won't be able to summon more creatures than this limit
#       Default: 100
#
#    Rate.Creature.Aggro
#        Aggro radius percent or off.
#        Default: 1   - 100%
#                 1.5 - 150%
#                 0   - off (0%)
#
#    CreatureFamilyFleeAssistanceRadius
#        Radius which creatures will use to seek a near creature for assistance when fleeing.
#        Default: 30
#                 0   - off
#
#    CreatureFamilyAssistanceRadius
#        Radius which creatures will use to call for assistance on aggro
#        Default: 10
#                 0   - off
#
#    CreatureFamilyAssistanceDelay
#        Reaction time for creature assistance call
#        Default: 1500 (1.5s)
#
#    CreatureFamilyFleeDelay
#        Time during which creature can flee when no assistant found
#        Default: 7000 (7s)
#
#    WorldBossLevelDiff
#        Difference for boss dynamic level with target
#        Default: 3
#
#    SendLootRollUponReconnect
#         Send active loot roll windows when a player reconnects
#         Default: 0  - not send
#                  1  - send
#
#    Corpse.Decay.NORMAL
#    Corpse.Decay.RARE
#    Corpse.Decay.ELITE
#    Corpse.Decay.RAREELITE
#    Corpse.Decay.WORLDBOSS
#        Seconds until creature corpse will decay without being looted or skinned (not used when creature does not have loot initially)
#        Default: 300, 900, 600, 1200, 3600
#
#    Rate.Corpse.Decay.Looted
#         Controls how long the creature corpse stays after it has been looted, as a multiplier of its Corpse.Decay.* config.
#         Default: 0.0 (will use modifier /3 of the creatures spawntimesecs when 0.0)
#
#    Rate.Creature.Normal.Damage
#    Rate.Creature.Elite.Elite.Damage
#    Rate.Creature.Elite.RAREELITE.Damage
#    Rate.Creature.Elite.WORLDBOSS.Damage
#    Rate.Creature.Elite.RARE.Damage
#        Creature Damage Rates.
#        Examples: 2 - creatures will deal double damage with melee attacks
#
#    Rate.Creature.Normal.SpellDamage
#    Rate.Creature.Elite.Elite.SpellDamage
#    Rate.Creature.Elite.RAREELITE.SpellDamage
#    Rate.Creature.Elite.WORLDBOSS.SpellDamag
#    Rate.Creature.Elite.RARE.SpellDamage
#        Creature Spell Damage Rates.
#        Examples: 2 - creatures will deal double damage with spells
#
#    Rate.Creature.Normal.HP
#    Rate.Creature.Elite.Elite.HP
#    Rate.Creature.Elite.RAREELITE.HP
#    Rate.Creature.Elite.WORLDBOSS.HP
#    Rate.Creature.Elite.RARE.HP
#        Creature Health Ammount Modifier.
#        Examples: 2 - creatures will have double health
#
#    ListenRange.Say
#        Radius in which chat messages sent in /say can be heard
#        Default: 25
#
#    ListenRange.TextEmote
#        Radius in which chat messages sent in /emote can be heard
#        Default: 25
#
#    ListenRange.Yell
#        Radius in which chat messages sent in /yell can be heard
#        Default: 300
#
#    GuidReserveSize.Creature
#    GuidReserveSize.GameObject
#        Amount guids reserved for .npc add/.gobject add directly after last used in DB static spawned creature/gameobject guid
#        Commands .npc add/.gobject add can be used only for guids from this reserve and required server restart if all guids
#        from reserve used before above commands can be used in like case. Less size increase amount guids for dynamic spawns
#        in game from other side
#        Default: 100
#
###################################################################################################################

ThreatRadius = 50
Rate.Creature.Aggro = 1
MaxCreaturesAttackRadius = 40
MaxPlayersStealthDetectRange = 30
MaxCreaturesStealthDetectRange = 30
MaxCreatureSummonLimit = 100
CreatureFamilyFleeAssistanceRadius = 30
CreatureFamilyAssistanceRadius = 10
CreatureFamilyAssistanceDelay = 1500
CreatureFamilyFleeDelay = 7000
WorldBossLevelDiff = 3
Corpse.Decay.NORMAL = 300
Corpse.Decay.RARE = 900
Corpse.Decay.ELITE = 600
Corpse.Decay.RAREELITE = 1200
Corpse.Decay.WORLDBOSS = 3600
Rate.Corpse.Decay.Looted = 0.0
SendLootRollUponReconnect = 0
Rate.Creature.Normal.Damage = 1
Rate.Creature.Elite.Elite.Damage = 1
Rate.Creature.Elite.RAREELITE.Damage = 1
Rate.Creature.Elite.WORLDBOSS.Damage = 1
Rate.Creature.Elite.RARE.Damage = 1
Rate.Creature.Normal.SpellDamage = 1
Rate.Creature.Elite.Elite.SpellDamage = 1
Rate.Creature.Elite.RAREELITE.SpellDamage = 1
Rate.Creature.Elite.WORLDBOSS.SpellDamage = 1
Rate.Creature.Elite.RARE.SpellDamage = 1
Rate.Creature.Normal.HP = 1
Rate.Creature.Elite.Elite.HP = 1
Rate.Creature.Elite.RAREELITE.HP = 1
Rate.Creature.Elite.WORLDBOSS.HP = 1
Rate.Creature.Elite.RARE.HP = 1
ListenRange.Say = 40
ListenRange.TextEmote = 40
ListenRange.Yell = 300
GuidReserveSize.Creature = 1000
GuidReserveSize.GameObject = 1000


###################################################################################################################
# CHAT SETTINGS
#
#    ChatFakeMessagePreventing
#        Chat protection from creating fake messages using a lot spaces (other invisible symbols),
#        not applied to addon language messages, but can prevent old addons from working
#        if they use normal languages for sending data to other clients.
#        Default: 1 (enable fake messages preventing)
#                 0 (disable fake messages preventing)
#
#    ChatStrictLinkChecking.Severity
#        Check chat messages for ingame links to spells, items, quests, achievements etc.
#        Default: 2
#                 0 (disable link checking)
#                 1 (check if only valid pipe commands are used. This prevents posting pictures for example)
#                 2 (verifiy that pipe commands are used in a correct order)
#                 3 (check if color, entry and name don't contradict each other. For correct work, please assure
#                    that you have extracted locale DBCs of every language specific client playing on this server.)
#
#    ChatStrictLinkChecking.Kick
#        Defines, what should be done if a message is considered to contain invalid pipe commands.
#        Default: 0 (silently ignore message)
#                 1 (kick players who sent invalid formed messages)
#
#    ChatFlood.MessageCount
#        Chat anti-flood protection, how many messages are players allowed to send in a given time period
#        Default: 10
#                 0 (disable anti-flood protection)
#
#    ChatFlood.MessageDelay
#        Chat anti-flood protection, minimum message delay to count message
#        Default: 1 (in secs)
#
#    ChatFlood.MuteTime
#        Chat anti-flood protection, for how long will players be muted
#        Default: 10 (in secs)
#
#    Channel.SilentlyGMJoin
#        Silently join GM characters (security level > 1) to channels
#        Default: 0 (join announcement in normal way)
#                 1 (GM join without announcement)
#
#    Channel.StrictLatinInGeneral
#        Filter out messages using non-Latin characters in general channels.
#        Default: 0 (disable)
#                 1 (enable)
#
#    WorldChan.MinLevel
#        Minimum level to use world channels
#        Default: 1
#
#    WorldChan.Cooldown
#    WorldChan.CooldownMaxLevel
#    WorldChan.CooldownScaling
#        Cooldown between messages on world channels
#        Default: 0
#
#    WhisperDiffZone.MinLevel
#        Minimum level to whisper players in other zones
#        Default: 1
#
#    YellMinLevel
#        Minimum level to /yell in chat
#        Default: 0
#
#    YellRange.LinearScale.MaxLevel 
#    YellRange.QuadraticScale.MaxLevel
#        Limit yell range based on level
#        Default: 0
#
#    ChannelInvite.MinLevel
#        Minimum level to invite other players into a private channel
#        Default: 10
#
#    PublicChansMute.BypassLevel
#        Required character level on account to bypass all chat restrictions
#        Default: 61
#
#    WhisperRestriction
#        Allow players to disable whispers with .wr command
#        Default: 0
#
#    SayMinLevel
#        Minimum level to /say in chat
#        Default: 0
#
#    SayEmoteMinLevel
#        Minimum level to /me in chat
#        Default: 0
#
#    Antiflood.Sanction
#        Sanction applied to a player if sending too many packets
#        See enum CheatAction for all flags
#        Default: 8 - Kick
#
###################################################################################################################

ChatFakeMessagePreventing = 1
ChatStrictLinkChecking.Severity = 2
ChatStrictLinkChecking.Kick = 0
ChatFlood.MessageCount = 10
ChatFlood.MessageDelay = 1
ChatFlood.MuteTime = 10
Channel.SilentlyGMJoin = 0
Channel.StrictLatinInGeneral = 0
WorldChan.MinLevel = 1
WorldChan.Cooldown = 0
WorldChan.CooldownMaxLevel = 0
WorldChan.CooldownScaling = 0
WhisperDiffZone.MinLevel = 1
YellMinLevel = 0;
YellRange.LinearScale.MaxLevel = 0
YellRange.QuadraticScale.MaxLevel = 0
ChannelInvite.MinLevel = 10
PublicChansMute.BypassLevel = 61
WhisperRestriction = 0
SayMinLevel = 0;
SayEmoteMinLevel = 0;
Antiflood.Sanction = 8

###################################################################################################
# WARDEN SETTINGS
#
#    Warden.WinEnabled
#        Description: Enables Warden checks for Windows clients.
#        Default:     1 - (Enabled)
#                     0 - (Disabled)
#
#    Warden.OSXEnabled
#        Description: Enables Warden checks for OSX clients.
#        Default:     1 - (Enabled)
#                     0 - (Disabled)
#
#    Warden.PlayersOnly
#        Description: Ignore game master accounts.
#        Default:     0 - (Disabled)
#                     1 - (Enabled)
#
#    Warden.NumScans
#        Description: Number of Warden memory checks that are sent to the client each cycle.
#        Default:     10
#
#    Warden.ClientResponseDelay
#        Description: Time (in seconds) before client gets disconnected for not responding.
#        Default:     30 - (30 Seconds)
#                     0 - (Disabled, client won't be kicked)
#
#    Warden.ScanFrequency
#        Description: Time (in seconds) to wait before sending the next scan request to the client.
#                     A low number increases traffic and load on client and server side.
#        Default:     15 - (15 Seconds)
#
#    Warden.DefaultPenalty
#        Description: Default action being taken if a client check failed. Penalties can be
#                     customized per check id in the warden_checks table.
#        Default:     0 - (Disabled, Logging only)
#                     1 - (Kick)
#                     2 - (Ban)
#
#    Warden.BanDuration
#        Description: Time (in seconds) an account will be banned for if Penalty is set to ban.
#        Default:     86400 - (24 hours)
#                     0     - (Permanent ban)
#
#    Warden.DebugLog
#        Description: Prints additional information about performed checks.
#        Default:     0 - (Disabled)
#                     1 - (Enabled)
#
#    Warden.ModuleDir
#        Description: Directory where warden modules are stored.
#        Default: "warden_modules"
#
###################################################################################################

Warden.WinEnabled            = 1
Warden.OSXEnabled            = 1
Warden.PlayersOnly           = 0
Warden.NumScans              = 10
Warden.ClientResponseDelay   = 30
Warden.ScanFrequency         = 15
Warden.DefaultPenalty        = 0
Warden.BanDuration           = 86400
Warden.DebugLog              = 0
Warden.ModuleDir             = "warden_modules"

###################################################################################################
# MOVEMENT ANTICHEAT SETTINGS
#
#    Anticheat.Enable
#        Description: Enables player movement checks.
#        Default:     1 - (Enabled)
#                     0 - (Disabled)
#
#    Anticheat.PlayersOnly
#        Description: Ignore game master accounts.
#        Default:     1 - (Enabled)
#                     0 - (Disabled)
#
#    Anticheat.NotifyCheaters
#        Description: Informs players if they fail a movement check.
#        Default:     0 - (Disabled)
#                     1 - (Enabled)
#
#    Anticheat.BanDuration
#        Description: Time (in seconds) an account will be banned if Penalty is set to ban.
#        Default:     86400 - (24 hours)
#                     0     - (Permanent ban)
#
#    Anticheat.LogData
#        Description: Save the result of every anticheat tick in the database.
#        Default:     0 - (Disabled)
#                     1 - (Enabled)
#
#    Anticheat.PacketLogSize
#        Description: How many previous movement packets to dump to file upon detection resulting in kick or ban.
#                     File is saved in pkt format that can be parsed with WowPacketParser.
#        Default:     100
#                     0 - (Disabled)
#
#    Anticheat.MaxAllowedDesync
#        Description: Client time desynchronization allowed when doing movement extrapolation.
#        Default:     0
#
#    Anticheat.ReverseTime.Enable
#        Description: Check for players whose clock went back in time.
#        Default:     1 - (Enabled)
#                     0 - (Disabled)
#
#    Anticheat.ReverseTime.Threshold
#        Description: Detections needed to trigger a penalty.
#        Default:     1
#
#    Anticheat.ReverseTime.Penalty
#        Description: Action to take upon failing this check.
#        Default:     11 - Log, Report to GM, Kick
#
#    Anticheat.NullTime.Enable
#        Description: Check for players sending a null timestamp.
#        Default:     1 - (Enabled)
#                     0 - (Disabled)
#
#    Anticheat.NullTime.Threshold
#        Description: Detections needed to trigger a penalty.
#        Default:     2
#
#    Anticheat.NullTime.Penalty
#        Description: Action to take upon failing this check.
#        Default:     11 - Log, Report to GM, Kick
#
#    Anticheat.SkippedHeartbeats.Enable
#        Description: Check for players missing a heartbeat packet.
#        Default:     1 - (Enabled)
#                     0 - (Disabled)
#
#    Anticheat.SkippedHeartbeats.Threshold.Tick
#        Description: Detections needed to trigger a penalty in one tick.
#        Default:     2
#
#    Anticheat.SkippedHeartbeats.Threshold.Total
#        Description: Detections needed to trigger a penalty total.
#        Default:     10
#
#    Anticheat.SkippedHeartbeats.Penalty
#        Description: Action to take upon failing this check.
#        Default:     11 - Log, Report to GM, Kick
#
#    Anticheat.TimeDesync.Enable
#        Description: Check for players that claim more time has passed for them than for the server since last time they moved.
#        Default:     1 - (Enabled)
#                     0 - (Disabled)
#
#    Anticheat.TimeDesync.Threshold
#        Description: Milliseconds of time difference tolerated.
#        Default:     5000
#
#    Anticheat.TimeDesync.Penalty
#        Description: Action to take upon failing this check.
#        Default:     11 - Log, Report to GM, Kick
#
#    Anticheat.NumDesyncs.Enable
#        Description: Check how many times the above described time desync has occurred.
#        Default:     1 - (Enabled)
#                     0 - (Disabled)
#
#    Anticheat.NumDesyncs.Threshold
#        Description: Detections needed to trigger a penalty.
#        Default:     5
#
#    Anticheat.NumDesyncs.Penalty
#        Description: Action to take upon failing this check.
#        Default:     11 - Log, Report to GM, Kick
#
#    Anticheat.SpeedHack.Enable
#        Description: Check for players moving too fast using extrapolation.
#        Default:     1 - (Enabled)
#                     0 - (Disabled)
#
#    Anticheat.OverpspeedDistance.Enable
#        Description: Check for players that claim to have traveled further than possible.
#        Default:     1 - (Enabled)
#                     0 - (Disabled)
#
#    Anticheat.OverpspeedDistance.Threshold
#        Description: Yards traveled beyond what we think is possible.
#        Default:     30
#
#    Anticheat.OverpspeedDistance.Penalty
#        Description: Action to take upon failing this check.
#        Default:     11 - Log, Report to GM, Kick
#
#    Anticheat.OverspeedJump.Enable
#        Description: Check for players that are moving too fast while jumping.
#        Default:     1 - (Enabled)
#                     0 - (Disabled)
#
#    Anticheat.OverspeedJump.Reject
#        Description: Do not accept movement info and teleport to old position.
#        Default:     1 - (Enabled)
#                     0 - (Disabled)
#
#    Anticheat.OverspeedJump.Threshold
#        Description: Detections needed to trigger a penalty.
#        Default:     3
#
#    Anticheat.OverspeedJump.Penalty
#        Description: Action to take upon failing this check.
#        Default:     11 - Log, Report to GM, Kick
#
#    Anticheat.JumpSpeedChange.Enable
#        Description: Check for players that change speed while in the middle of a jump.
#        Default:     1 - (Enabled)
#                     0 - (Disabled)
#
#    Anticheat.JumpSpeedChange.Reject
#        Description: Do not accept movement info and teleport to old position.
#        Default:     1 - (Enabled)
#                     0 - (Disabled)
#
#    Anticheat.JumpSpeedChange.Threshold
#        Description: Detections needed to trigger a penalty.
#        Default:     3
#
#    Anticheat.JumpSpeedChange.Penalty
#        Description: Action to take upon failing this check.
#        Default:     11 - Log, Report to GM, Kick
#
#    Anticheat.MultiJump.Enable
#        Description: Check for players jumping while still in the air.
#        Default:     1 - (Enabled)
#                     0 - (Disabled)
#
#    Anticheat.MultiJump.Reject
#        Description: Do not accept movement info and teleport to old position.
#        Default:     1 - (Enabled)
#                     0 - (Disabled)
#
#    Anticheat.MultiJump.Threshold.Tick
#        Description: Detections needed to trigger a penalty in one tick.
#        Default:     2
#
#    Anticheat.MultiJump.Threshold.Total
#        Description: Detections needed to trigger a penalty total.
#        Default:     10
#
#    Anticheat.MultiJump.Penalty
#        Description: Action to take upon failing this check.
#        Default:     11 - Log, Report to GM, Kick
#
#    Anticheat.WallClimb.Enable
#        Description: Check for players climbing a surface that is too steep.
#        Default:     1 - (Enabled)
#                     0 - (Disabled)
#
#    Anticheat.WallClimb.Reject
#        Description: Do not accept movement info and teleport to old position.
#        Default:     1 - (Enabled)
#                     0 - (Disabled)
#
#    Anticheat.WallClimb.Angle
#        Description: Vertical angle in radians between two points that players are able to climb.
#        Default:     1.0
#
#    Anticheat.WallClimb.Threshold.Tick
#        Description: Detections needed to trigger a penalty in one tick.
#        Default:     3
#
#    Anticheat.WallClimb.Threshold.Total
#        Description: Detections needed to trigger a penalty total.
#        Default:     30
#
#    Anticheat.WallClimb.Penalty
#        Description: Action to take upon failing this check.
#        Default:     11 - Log, Report to GM, Kick
#
#    Anticheat.Unreachable.Enable
#        Description: Check for players that are in combat with a creature which can't reach them.
#        Default:     1 - (Enabled)
#                     0 - (Disabled)
#
#    Anticheat.Unreachable.Threshold
#        Description: Detections needed to trigger a penalty.
#        Default:     40
#
#    Anticheat.Unreachable.Penalty
#        Description: Action to take upon failing this check.
#        Default:     3 - Log, Report to GM
#
#    Anticheat.FlyHack.Enable
#        Description: Check for players that are flying.
#        Default:     1 - (Enabled)
#                     0 - (Disabled)
#
#    Anticheat.FlyHack.Reject
#        Description: Do not accept movement info and teleport to old position.
#        Default:     1 - (Enabled)
#                     0 - (Disabled)
#
#    Anticheat.FlyHack.Threshold
#        Description: Detections needed to trigger a penalty.
#        Default:     3
#
#    Anticheat.FlyHack.Penalty
#        Description: Action to take upon failing this check.
#        Default:     11 - Log, Report to GM, Kick
#
#    Anticheat.NoFallTime.Enable
#        Description: Check for players that walking in the air.
#        Default:     1 - (Enabled)
#                     0 - (Disabled)
#
#    Anticheat.NoFallTime.Reject
#        Description: Do not accept movement info and teleport to old position.
#        Default:     1 - (Enabled)
#                     0 - (Disabled)
#
#    Anticheat.NoFallTime.Threshold
#        Description: Detections needed to trigger a penalty.
#        Default:     5
#
#    Anticheat.NoFallTime.Penalty
#        Description: Action to take upon failing this check.
#        Default:     11 - Log, Report to GM, Kick
#
#    Anticheat.BadFallReset.Enable
#        Description: Check for wrong data in fall reset opcode.
#        Default:     1 - (Enabled)
#                     0 - (Disabled)
#
#    Anticheat.BadFallReset.Threshold
#        Description: Detections needed to trigger a penalty.
#        Default:     1
#
#    Anticheat.BadFallReset.Penalty
#        Description: Action to take upon failing this check.
#        Default:     11 - Log, Report to GM, Kick
#
#    Anticheat.Teleport.Enable
#        Description: Check for players teleporting far away from their current position.
#        Default:     1 - (Enabled)
#                     0 - (Disabled)
#
#    Anticheat.Teleport.Reject
#        Description: Do not accept movement info and teleport to old position.
#        Default:     1 - (Enabled)
#                     0 - (Disabled)
#
#    Anticheat.Teleport.Distance
#        Description: Yards that we allow players to travel in one packet.
#                     Setting this too low can cause false positives at high speeds.
#        Default:     40.0
#
#    Anticheat.Teleport.Threshold
#        Description: Detections needed to trigger a penalty.
#        Default:     3
#
#    Anticheat.Teleport.Penalty
#        Description: Action to take upon failing this check.
#        Default:     19 - Log, Report to GM, Ban
#
#    Anticheat.TeleportToTransport.Enable
#        Description: Check for players teleporting on a transport.
#        Default:     1 - (Enabled)
#                     0 - (Disabled)
#
#    Anticheat.TeleportToTransport.Reject
#        Description: Do not accept movement info and teleport to old position.
#        Default:     1 - (Enabled)
#                     0 - (Disabled)
#
#    Anticheat.TeleportToTransport.Threshold
#        Description: Detections needed to trigger a penalty.
#        Default:     2
#
#    Anticheat.TeleportToTransport.Penalty
#        Description: Action to take upon failing this check.
#        Default:     11 - Log, Report to GM, Kick
#
#    Anticheat.FakeTransport.Enable
#        Description: Check for players claiming they have boarded a non-existent transport.
#        Default:     1 - (Enabled)
#                     0 - (Disabled)
#
#    Anticheat.FakeTransport.Reject
#        Description: Do not accept movement info and logout player to sync transports.
#        Default:     1 - (Enabled)
#                     0 - (Disabled)
#
#    Anticheat.FakeTransport.Threshold
#        Description: Detections needed to trigger a penalty.
#        Default:     1
#
#    Anticheat.FakeTransport.Penalty
#        Description: Action to take upon failing this check.
#        Default:     3 - Log, Report to GM
#
#    Anticheat.WaterWalk.Enable
#        Description: Check for players walking on water without a water walking buff.
#        Default:     1 - (Enabled)
#                     0 - (Disabled)
#
#    Anticheat.WaterWalk.Reject
#        Description: Do not accept movement info and teleport to old position.
#        Default:     1 - (Enabled)
#                     0 - (Disabled)
#
#    Anticheat.WaterWalk.Threshold
#        Description: Detections needed to trigger a penalty.
#        Default:     5
#
#    Anticheat.WaterWalk.Penalty
#        Description: Action to take upon failing this check.
#        Default:     11 - Log, Report to GM, Kick
#
#
#    Anticheat.SlowFall.Enable
#        Description: Check for players slow falling without a slow fall buff.
#        Default:     1 - (Enabled)
#                     0 - (Disabled)
#
#    Anticheat.SlowFall.Reject
#        Description: Do not accept movement info and teleport to old position.
#        Default:     1 - (Enabled)
#                     0 - (Disabled)
#
#    Anticheat.SlowFall.Threshold
#        Description: Detections needed to trigger a penalty.
#        Default:     5
#
#    Anticheat.SlowFall.Penalty
#        Description: Action to take upon failing this check.
#        Default:     11 - Log, Report to GM, Kick
#
#    Anticheat.Hover.Enable
#        Description: Check for players hovering without a hover buff.
#        Default:     1 - (Enabled)
#                     0 - (Disabled)
#
#    Anticheat.Hover.Reject
#        Description: Do not accept movement info and teleport to old position.
#        Default:     1 - (Enabled)
#                     0 - (Disabled)
#
#    Anticheat.Hover.Threshold
#        Description: Detections needed to trigger a penalty.
#        Default:     5
#
#    Anticheat.Hover.Penalty
#        Description: Action to take upon failing this check.
#        Default:     11 - Log, Report to GM, Kick
#
#    Anticheat.FixedZ.Enable
#        Description: Check for players that have a fixed Z axis.
#        Default:     1 - (Enabled)
#                     0 - (Disabled)
#
#    Anticheat.FixedZ.Reject
#        Description: Do not accept movement info and teleport to old position.
#        Default:     1 - (Enabled)
#                     0 - (Disabled)
#
#    Anticheat.FixedZ.Threshold
#        Description: Detections needed to trigger a penalty.
#        Default:     5
#
#    Anticheat.FixedZ.Penalty
#        Description: Action to take upon failing this check.
#        Default:     11 - Log, Report to GM, Kick
#
#    Anticheat.RootMove.Enable
#        Description: Check for players that are moving while rooted.
#        Default:     1 - (Enabled)
#                     0 - (Disabled)
#
#    Anticheat.RootMove.Reject
#        Description: Do not accept movement info and teleport to old position.
#        Default:     1 - (Enabled)
#                     0 - (Disabled)
#
#    Anticheat.RootMove.Threshold.Tick
#        Description: Detections needed to trigger a penalty in one tick.
#        Default:     5
#
#    Anticheat.RootMove.Threshold.Total
#        Description: Detections needed to trigger a penalty in one tick.
#        Default:     30
#
#    Anticheat.RootMove.Penalty
#        Description: Action to take upon failing this check.
#        Default:     11 - Log, Report to GM, Kick
#
#    Anticheat.SelfRoot.Enable
#        Description: Check for players that have root flag but should not.
#        Default:     1 - (Enabled)
#                     0 - (Disabled)
#
#    Anticheat.SelfRoot.Reject
#        Description: Do not accept movement info and teleport to old position.
#        Default:     1 - (Enabled)
#                     0 - (Disabled)
#
#    Anticheat.SelfRoot.Threshold
#        Description: Detections needed to trigger a penalty in one tick.
#        Default:     1
#
#    Anticheat.SelfRoot.Penalty
#        Description: Action to take upon failing this check.
#        Default:     3 - Log, Report to GM
#
#    Anticheat.WrongAckData.Enable
#        Description: Check for players sending wrong data in an ACK packet.
#        Default:     1 - (Enabled)
#                     0 - (Disabled)
#
#    Anticheat.WrongAckData.Threshold
#        Description: Detections needed to trigger a penalty.
#        Default:     3
#
#    Anticheat.WrongAckData.Penalty
#        Description: Action to take upon failing this check.
#        Default:     11 - Log, Report to GM, Kick
#
#    Anticheat.PendingAckDelay.Enable
#        Description: Check for players failing to acknowledge a forced movement change.
#        Default:     1 - (Enabled)
#                     0 - (Disabled)
#
#    Anticheat.PendingAckDelay.Threshold
#        Description: Detections needed to trigger a penalty.
#        Default:     3
#
#    Anticheat.PendingAckDelay.Penalty
#        Description: Action to take upon failing this check.
#        Default:     11 - Log, Report to GM, Kick
#
#    Anticheat.ExploreArea.Enable
#        Description: Check for players that are exploring low level zones too quickly.
#        Default:     1 - (Enabled)
#                     0 - (Disabled)
#
#    Anticheat.ExploreArea.Threshold
#        Description: Count of areas explored this session.
#        Default:     100
#
#    Anticheat.ExploreArea.Penalty
#        Description: Action to take upon failing this check.
#        Default:     11 - Log, Report to GM, Kick
#
#    Anticheat.ExploreHighLevelArea.Enable
#        Description: Check for players that are exploring high level zones too quickly.
#        Default:     1 - (Enabled)
#                     0 - (Disabled)
#
#    Anticheat.ExploreHighLevelArea.Threshold
#        Description: Count of areas explored this session.
#        Default:     50
#
#    Anticheat.ExploreHighLevelArea.Penalty
#        Description: Action to take upon failing this check.
#        Default:     11 - Log, Report to GM, Kick
#
#    Anticheat.ForbiddenArea.Enable
#        Description: Check for players entering a forbidden area.
#        Default:     1 - (Enabled)
#                     0 - (Disabled)
#
#    Anticheat.ForbiddenArea.Threshold
#        Description: Detections needed to trigger a penalty.
#        Default:     1
#
#    Anticheat.ForbiddenArea.Penalty
#        Description: Action to take upon failing this check.
#        Default:     3 - Log, Report to GM
#
#    Anticheat.Botting.Enable
#        Description: Check for bot-like movement.
#        Default:     1 - (Enabled)
#                     0 - (Disabled)
#
#    Anticheat.Botting.MinPeriod
#        Description: For how long client must exibit bot-like movement to trigger penalty.
#        Default:     300000 (5 minutes)
#
#    Anticheat.Botting.MinPackets
#        Description: Minimum number of movement packets that need to have been sent.
#        Default:     160
#
#    Anticheat.Botting.MinTurnsMouse
#    Anticheat.Botting.MinTurnsKeyboard
#    Anticheat.Botting.MinTurnsAbnormal
#        Description: Minimum number of turns that need to happen in the given period.
#        Default:     20, 80, 5
#
#    Anticheat.Botting.Penalty
#        Description: Action to take upon failing this check.
#        Default:     3 - Log, Report to GM
#
###################################################################################################

Anticheat.Enable = 1
Anticheat.PlayersOnly = 1
Anticheat.NotifyCheaters = 0
Anticheat.BanDuration = 86400
Anticheat.LogData = 0
Anticheat.PacketLogSize = 100
Anticheat.MaxAllowedDesync = 0
Anticheat.ReverseTime.Enable = 1
Anticheat.ReverseTime.Threshold = 1
Anticheat.ReverseTime.Penalty = 11
Anticheat.NullTime.Enable = 1
Anticheat.NullTime.Threshold = 2
Anticheat.NullTime.Penalty = 11
Anticheat.SkippedHeartbeats.Enable = 1
Anticheat.SkippedHeartbeats.Threshold.Tick = 2
Anticheat.SkippedHeartbeats.Threshold.Total = 10
Anticheat.SkippedHeartbeats.Penalty = 11
Anticheat.TimeDesync.Enable = 1
Anticheat.TimeDesync.Threshold = 5000
Anticheat.TimeDesync.Penalty = 11
Anticheat.NumDesyncs.Enable = 1
Anticheat.NumDesyncs.Threshold = 5
Anticheat.NumDesyncs.Penalty = 11
Anticheat.SpeedHack.Enable = 1
Anticheat.OverpspeedDistance.Enable = 1
Anticheat.OverpspeedDistance.Threshold = 30
Anticheat.OverpspeedDistance.Penalty = 11
Anticheat.OverspeedJump.Enable = 1
Anticheat.OverspeedJump.Reject = 1
Anticheat.OverspeedJump.Threshold = 3
Anticheat.OverspeedJump.Penalty = 11
Anticheat.JumpSpeedChange.Enable = 1
Anticheat.JumpSpeedChange.Reject = 1
Anticheat.JumpSpeedChange.Threshold = 3
Anticheat.JumpSpeedChange.Penalty = 11
Anticheat.MultiJump.Enable = 1
Anticheat.MultiJump.Reject = 1
Anticheat.MultiJump.Threshold.Tick = 2
Anticheat.MultiJump.Threshold.Total = 10
Anticheat.MultiJump.Penalty = 11
Anticheat.WallClimb.Enable = 1
Anticheat.WallClimb.Reject = 1
Anticheat.WallClimb.Angle = 1.0
Anticheat.WallClimb.Threshold.Tick = 3
Anticheat.WallClimb.Threshold.Total = 30
Anticheat.WallClimb.Penalty = 11
Anticheat.Unreachable.Enable = 1
Anticheat.Unreachable.Threshold = 40
Anticheat.Unreachable.Penalty = 3
Anticheat.FlyHack.Enable = 1
Anticheat.FlyHack.Reject = 1
Anticheat.FlyHack.Threshold = 3
Anticheat.FlyHack.Penalty = 11
Anticheat.NoFallTime.Enable = 1
Anticheat.NoFallTime.Reject = 1
Anticheat.NoFallTime.Threshold = 5
Anticheat.NoFallTime.Penalty = 11
Anticheat.BadFallReset.Enable = 1
Anticheat.BadFallReset.Threshold = 1
Anticheat.BadFallReset.Penalty = 11
Anticheat.Teleport.Enable = 1
Anticheat.Teleport.Reject = 1
Anticheat.Teleport.Distance = 40.0
Anticheat.Teleport.Threshold = 3
Anticheat.Teleport.Penalty = 19
Anticheat.TeleportToTransport.Enable = 1
Anticheat.TeleportToTransport.Reject = 1
Anticheat.TeleportToTransport.Threshold = 2
Anticheat.TeleportToTransport.Penalty = 11
Anticheat.FakeTransport.Enable = 1
Anticheat.FakeTransport.Reject = 1
Anticheat.FakeTransport.Threshold = 1
Anticheat.FakeTransport.Penalty = 3
Anticheat.WaterWalk.Enable = 1
Anticheat.WaterWalk.Reject = 1
Anticheat.WaterWalk.Threshold = 5
Anticheat.WaterWalk.Penalty = 11
Anticheat.SlowFall.Enable = 1
Anticheat.SlowFall.Reject = 1
Anticheat.SlowFall.Threshold = 5
Anticheat.SlowFall.Penalty = 11
Anticheat.Hover.Enable = 1
Anticheat.Hover.Reject = 1
Anticheat.Hover.Threshold = 5
Anticheat.Hover.Penalty = 11
Anticheat.FixedZ.Enable = 1
Anticheat.FixedZ.Reject = 1
Anticheat.FixedZ.Threshold = 5
Anticheat.FixedZ.Penalty = 11
Anticheat.RootMove.Enable = 1
Anticheat.RootMove.Reject = 1
Anticheat.RootMove.Threshold.Tick = 5
Anticheat.RootMove.Threshold.Total = 30
Anticheat.RootMove.Penalty = 11
Anticheat.SelfRoot.Enable = 1
Anticheat.SelfRoot.Reject = 1
Anticheat.SelfRoot.Threshold = 1
Anticheat.SelfRoot.Penalty = 3
Anticheat.WrongAckData.Enable = 1
Anticheat.WrongAckData.Threshold = 3
Anticheat.WrongAckData.Penalty = 11
Anticheat.PendingAckDelay.Enable = 1
Anticheat.PendingAckDelay.Threshold = 3
Anticheat.PendingAckDelay.Penalty = 11
Anticheat.ExploreArea.Enable = 1
Anticheat.ExploreArea.Threshold = 100
Anticheat.ExploreArea.Penalty = 11
Anticheat.ExploreHighLevelArea.Enable = 1
Anticheat.ExploreHighLevelArea.Threshold = 50
Anticheat.ExploreHighLevelArea.Penalty = 11
Anticheat.ForbiddenArea.Enable = 1
Anticheat.ForbiddenArea.Threshold = 1
Anticheat.ForbiddenArea.Penalty = 3
Anticheat.Botting.Enable = 1
Anticheat.Botting.MinPeriod = 300000
Anticheat.Botting.MinPackets = 160
Anticheat.Botting.MinTurnsMouse = 20
Anticheat.Botting.MinTurnsKeyboard = 80
Anticheat.Botting.MinTurnsAbnormal = 5
Anticheat.Botting.Penalty = 3

# Time to wait for movement change ack
Movement.PendingAckResponseTime = 4000

###################################################################################################################
# GAME MASTER SETTINGS
#
#    GM.LoginState
#        GM mode at login
#        Default: 2 (last save state)
#                 0 (disable)
#                 1 (enable)
#
#    GM.Visible
#        GM visibility at login
#        Default: 2 (last save state)
#                 0 (invisible)
#                 1 (visible)
#
#    GM.AcceptTickets
#        Is GM accepting tickets from player by default or not.
#        Default: 2 (last save state)
#                 0 (disable)
#                 1 (enable)
#
#    GM.Chat
#        GM chat mode at login
#        Default: 2 (last save state)
#                 0 (disable)
#                 1 (enable)
#
#    GM.WhisperingTo
#        Is GM accepting whispers from player by default or not.
#        Default: 2 (last save state)
#                 0 (disable)
#                 1 (enable)
#
#    GM.InGMList.Level
#        Max GM level shown in GM list (if visible) in non-GM state (.gm off)
#                 0 (none)
#                 1 (only moderators)
#                 2 (only gamemasters)
#        Default: 3 (anyone)
#
#    GM.InWhoList.Level
#        Max GM level shown in who list (if visible).
#                 0 (only players)
#                 1 (only moderators)
#                 2 (only gamemasters)
#        Default: 3 (anyone)
#
#    GM.LogTrade
#        Include GM trade and trade slot enchanting operations in GM log if it enabled
#        Default: 1 (include)
#                 0 (not include)
#
#    GM.StartLevel
#        GM starting level (1-255)
#        Default: 1
#
#    GM.LowerSecurity
#        Disallow a lower security member to interact with a higher one using commands
#        Default: 0 (disable)
#                 1 (enable)
#
#    GM.CreditOnDie
#        Give loot / money / reputation at ".die" command
#        Default: 1 (enable)
#
#    GM.AllowTrades
#        Allow trades / mails / AH / ...
#        Default: 1
#
#    GM.AllowPublicChannels
#        Allow to speak in general / world channels
#        Default: 0
#
#    GMTickets.Enable
#        Allow opening support tickets.
#        Default: 1
#
#    GMTickets.MinLevel
#        Minimum required character level to open a ticket.
#        Default: 0
#
#    GMTickets.Admin.Security
#        Required security rank to assign ticket in escalation queue.
#        Default: 7
#
#    GM.CheatGod
#        Character will not die from damage.
#                 0 (disable)
#        Default: 1 (enable)
#
###################################################################################################################

GM.LoginState            = 2
GM.Visible               = 2
GM.AcceptTickets         = 2
GM.Chat                  = 2
GM.WhisperingTo          = 2
GM.InGMList.Level        = 3
GM.InWhoList.Level       = 3
GM.LogTrade              = 1
GM.StartLevel            = 1
GM.LowerSecurity         = 0
GM.CreditOnDie           = 1
GM.AllowTrades           = 1
GM.AllowPublicChannels   = 0
GMTickets.Enable         = 1
GMTickets.MinLevel       = 0
GMTickets.Admin.Security = 7
GM.CheatGod              = 1

###################################################################################################################
# VISIBILITY AND RADIUSES
#
#    Visibility.GroupMode
#        Group visibility modes
#        Default: 0 (standard setting: only members from same group can 100% auto detect invisible player)
#                 1 (raid members 100% auto detect invisible player from same raid)
#                 2 (players from same team can 100% auto detect invisible player)
#
#    Visibility.Distance.Continents
#    Visibility.Distance.Instances
#    Visibility.Distance.BG
#        Visibility distance for different ingame object in different maps.
#        Visibility on continents on offy ~90 yards. In BG ~180. For instances default ~120.
#        Max limited by active player zone: ~ 333
#        Min limit is max aggro radius (45) * Rate.Creature.Aggro
#    Visibility.Distance.Continents.Min
#        If bad performance, visibilityDistance may be reduced
#
#    Visibility.Distance.InFlight
#        Visible distance for player in flight
#        Min limit is 0 (not show any objects)
#
#    Visibility.Distance.Grey.Unit
#        Visibility grey distance for creatures/players (fast changing objects)
#        addition to appropriate object type Visibility.Distance.* use in case visibility removing to
#        object (except corpse around distances) If D is distance and G is grey distance then object
#        make visible if distance to it <= D but make non visible if distance > D+G
#        Default: 1 (yard)
#
#    Visibility.Distance.Grey.Object
#        Visibility grey distance for dynobjects/gameobjects/corpses/creature bodies
#        Default: 10 (yards)
#
#    Visibility.RelocationLowerLimit
#        Object's visibility update called, when distance between current object's position and position,
#        where visiblity was updated last time, reaches RelocationLoverLimit value
#        Default: 10 (yards)
#
#    Visibility.AIRelocationNotifyDelay
#        Delay time between creature AI reactions on nearby movements
#        Default: 1000 (milliseconds)
#
#    Visibility.ForceActiveObjects
#        Force any creatures or gameobjects with increased visibility set in template to be active objects.
#        The modifier will not work for creatures that don't have the active flag set in spawn table otherwise.
#        Default: 1 (enabled)
#                 0 (disabled)
#
###################################################################################################################

Visibility.GroupMode               = 0
Visibility.Distance.Continents     = 100
Visibility.Distance.Continents.Min = 60
Visibility.Distance.Instances      = 170
Visibility.Distance.BG             = 180
Visibility.Distance.InFlight       = 100
Visibility.Distance.Grey.Unit      = 1
Visibility.Distance.Grey.Object    = 10
Visibility.RelocationLowerLimit    = 10
Visibility.AIRelocationNotifyDelay = 1000
Visibility.ForceActiveObjects      = 1

###################################################################################################################
# SERVER RATES
#
#    Rate.Health
#    Rate.Mana
#    Rate.Rage.Income
#    Rate.Rage.Loss
#    Rate.Focus
#    Rate.Loyalty
#    Rate.Energy (Rogue)
#        Health and power regeneration and rage gain from damage.
#        Default: 1
#
#    Rate.Drop.Item.Poor
#    Rate.Drop.Item.Normal
#    Rate.Drop.Item.Uncommon
#    Rate.Drop.Item.Rare
#    Rate.Drop.Item.Epic
#    Rate.Drop.Item.Legendary
#    Rate.Drop.Item.Artifact
#    Rate.Drop.Item.Referenced
#    Rate.Drop.Money
#         Drop rates (items by quality and money)
#         Default: 1
#
#    Rate.XP.Kill
#    Rate.XP.Kill.Elite
#    Rate.XP.Quest
#    Rate.XP.Explore
#    Rate.XP.Personal.Min
#    Rate.XP.Personal.Max
#        XP rates
#        Default: 1
#
#    Rate.Rest.InGame
#    Rate.Rest.Offline.InTavernOrCity
#    Rate.Rest.Offline.InWilderness
#        Resting points accumulation rates (1 - normal, 2 - double rate, 0.5 - half rate, etc)
#
#    Rate.Damage.Fall
#        Damage after fall rate (1 - standard, 2 - double damage, 0.5 - half damage, etc)
#
#    Rate.Auction.Time
#    Rate.Auction.Deposit
#    Rate.Auction.Cut
#        Auction rates (auction time, deposit fee at auction start, auction cut from price at auction end)
#
#    Auction.Deposit.Min
#        Minimum auction deposit size in copper
#        Default: 0
#
#    Auction.AccountConcurrentLimit
#        Maximum auctions (per auction house, including shared) an account can have posted at once. eg. limit of 100 -> 100 on Alliance auction house, 100 on Neutral auction house
#        Default: 0
#
#    Rate.Mining.Amount
#    Rate.Mining.Next
#        Mining Rates (Mining.Amount changes minimum/maximum usetimes of a deposit,
#        Mining.Next changes chance to have next use of a deposit)
#
#    Rate.Talent
#        Talent Point rates
#        Default: 1
#
#    Rate.RespecBaseCost
#        Minimum cost for unlearning talents, in gold
#        Default: 1
#
#    Rate.RespecMultiplicativeCost
#        Cost * multiplier = total cost of unlearning talents, in gold
#        Default: 5
#
#    Rate.RespecMaxMultiplier
#        RespecMultiplicativeCost * RespecMaxMultiplier = maximum cost of unlearning talents, in gold
#        Default: 10
#
#    Rate.RespecMinMultiplier
#        Once the player exceeds this multiplier value, they can never drop below it again
#        Default: 2
#
#    Rate.Reputation.Gain
#         Reputation Gain rate
#         Default: 1
#
#    Rate.Reputation.LowLevel.Kill
#         Reputation Gain form low level kill (grey creture)
#         Default: 0.2
#
#    Rate.Reputation.LowLevel.Quest
#         Reputation Gain rate
#         Default: 1
#
#    Rate.InstanceResetTime
#        Multiplier for the number of days in between global raid resets.
#        Default: 1
#
#    SkillGain.Crafting
#    SkillGain.Defense
#    SkillGain.Gathering
#    SkillGain.Weapon
#         Crafting/defense/gathering/weapon skills gain at skill up (1,2,...)
#         Default: 1
#
#    SkillChance.Orange
#    SkillChance.Yellow
#    SkillChance.Green
#    SkillChance.Grey
#        Skill chance values (0..100)
#        Default: 100-75-25-0
#
#    SkillChance.MiningSteps
#    SkillChance.SkinningSteps
#         For skinning and Mining chance decrease with skill level.
#         Default: 0  - no decrease
#                  75 - in 2 times each 75 skill points
#
#    SkillFail.Loot.Fishing
#         For fishing instead fail provided junk loot
#         Default: 0 (disabled)
#                  1 (enabled)
#
#    SkillFail.Gain.Fishing
#         For fishing skill gain possible at fail also
#         Default: 0 (disabled)
#                  1 (enabled)
#
#    SkillFail.Possible.FishingPool
#         For fishing pool impossible fail from low skill by default
#         Default: 1 (enabled)
#                  0 (disabled)
#
#    DurabilityLossChance.Damage
#         Chance to lose durability on an equipped item when taking or dealing damage
#         Default: 0.5
#
#    Death.SicknessLevel
#         Level at which characters can be afflicted with Resurrection Sickness (1 min).
#         Duration increases by 1 minute for each level above this setting, up to 10 minutes.
#         Default: 11
#                  -10 - character will have full time (10 min) sickness at 1 level
#                  maxplayerlevel+1 - character will not have sickness at any level
#
#    Death.CorpseReclaimDelay.PvP
#    Death.CorpseReclaimDelay.PvE
#         Enabled/disabled increase corpse reclaim delay at often PvP/PvE deaths
#         Default: 1 (enabled)
#                  0 (disabled)
#
#    Death.Bones.World
#    Death.Bones.Battleground
#         Enabled/disabled creating bones instead corpse at resurrection (in normal zones/instacnes, or battleground)
#         Default: 1 (enabled)
#                  0 (disabled)
#
#    Death.Ghost.RunSpeed.World
#    Death.Ghost.RunSpeed.Battleground
#         Modifies the speed of player ghosts, removed upon reviving, not permanent/saved, in non-BG and BG maps
#         Default: 1.0 (normal speed)
#
#    PvP.PoolSizePerFaction
#         Defines the size of the active PvP pools of players per faction that's used to calculate standing on each
#         honor maintenance restart. It's mathematically impossible to reach Rank 14 in low population servers, hence
#         the need to "fake" the PvP pool. The minimum value is 167 for R14 to be achievable.
#         Default: 0 (the real pool size will be used)
#                  X (the real pool size will be overriden with X)
#
###################################################################################################################

Rate.Health = 1
Rate.Mana = 1
Rate.Rage.Income = 1
Rate.Rage.Loss = 1
Rate.Focus = 1
Rate.Loyalty = 1
Rate.Energy = 1
Rate.Drop.Item.Poor = 1
Rate.Drop.Item.Normal = 1
Rate.Drop.Item.Uncommon = 1
Rate.Drop.Item.Rare = 1
Rate.Drop.Item.Epic = 1
Rate.Drop.Item.Legendary = 1
Rate.Drop.Item.Artifact = 1
Rate.Drop.Item.Referenced = 1
Rate.Drop.Money = 1
Rate.XP.Kill    = 1
Rate.XP.Kill.Elite = 1
Rate.XP.Quest   = 1
Rate.XP.Explore = 1
Rate.XP.Personal.Min = 1
Rate.XP.Personal.Max = 1
Rate.Rest.InGame = 1
Rate.Rest.Offline.InTavernOrCity = 1
Rate.Rest.Offline.InWilderness = 1
Rate.Damage.Fall = 1
Rate.Auction.Time = 1
Rate.Auction.Deposit = 1
Rate.Auction.Cut = 1
Auction.Deposit.Min = 0
Auction.AccountConcurrentLimit = 0
Rate.Mining.Amount = 1
Rate.Mining.Next   = 1
Rate.Talent = 1
Rate.RespecBaseCost = 1
Rate.RespecMultiplicativeCost = 5
Rate.RespecMaxMultiplier = 10
Rate.RespecMinMultiplier = 2
Rate.Reputation.Gain = 1
Rate.Reputation.LowLevel.Kill    = 0.2
Rate.Reputation.LowLevel.Quest   = 1
Rate.InstanceResetTime = 1
SkillGain.Crafting = 1
SkillGain.Defense = 1
SkillGain.Gathering = 1
SkillGain.Weapon = 1
SkillChance.Orange = 100
SkillChance.Yellow = 75
SkillChance.Green  = 25
SkillChance.Grey   = 0
SkillChance.MiningSteps   = 0
SkillChance.SkinningSteps = 0
SkillFail.Loot.Fishing = 0
SkillFail.Gain.Fishing = 0
SkillFail.Possible.FishingPool = 1
DurabilityLossChance.Damage = 0.5
DurabilityLossChance.Absorb = 0.5
DurabilityLossChance.Parry  = 0.05
DurabilityLossChance.Block  = 0.05
Death.SicknessLevel = 11
Death.CorpseReclaimDelay.PvP = 1
Death.CorpseReclaimDelay.PvE = 1
Death.Bones.World = 1
Death.Bones.Battleground = 1
Corpses.UpdateMinutes = 20
Bones.ExpireMinutes   = 60
Death.Ghost.RunSpeed.World = 1.0
Death.Ghost.RunSpeed.Battleground = 1.0
Rate.WarEffortResourceComplete = 0.0
WarEffortResourceCompletePeriod = 86400
PvP.PoolSizePerFaction = 0

###################################################################################################################
# BATTLEGROUND CONFIG
#
#    Battleground.CastDeserter
#        Cast Deserter spell on players who leave a battleground in progress
#        Default: 1 (enable)
#                 0 (disable)
#
#    Battleground.QueueAnnouncer.Join
#        Send global notifications when any player joins a battleground queue
#        Default: 0 (not send)
#                 1 (send to joined player only)
#                 2 (send to all players)
#
#    Battleground.QueueAnnouncer.Start
#        Enable queue announcer posting to chat at BG start
#        Default: 0 (disable)
#                 1 (enable)
#
#    Battleground.QueuesCount
#        Maximum battleground queues a player can join at the same time
#        Default: 0 (decide based on current content patch)
#
#    Battleground.InvitationType
#        Set Battleground invitation type
#        Default: 1 (Experimental - don't allow to invite much more players of one faction)
#                 0 (normal - invite as much players to bg as possible, don't bother with balance)
#
#    Battleground.PrematureFinishTimer
#        The time to end the bg if there are less than MinPlayersPerTeam on one side in milliseconds
#        Default: 300000 (5 minutes)
#                 0 - disable (not recommended)
#
#    BattleGround.PremadeGroupWaitForMatch
#        The time in which premade group of 1 faction waits in BG Queue for premade group of other faction
#                 1800000 (30 minutes)
#        Default: 0 - disable premade group matches (group always added to bg team in normal way)
#
#    BattleGround.RandomizeQueues
#        Randomize the queue positions
#        Default: 0 - first players to queue will be invited first
#
#    BattleGround.GroupQueueLimit
#        The maximum number of players that can be queued as a group
#        If the group is bigger than this value, players are queued solo
#        Default: 40
#
#    Alterac.MinPlayersInQueue
#       Minimum players in queue per faction before starting a match
#       Default: 0 - use database value
#
#    Alterac.InitMaxPlayers
#       Maximum number of players at AV creation
#       To be efficient, you should have 'InitMaxPlayers * 2 > MinPlayersInQueue'
#       Default: 0 - use database value
#
###################################################################################################################

Battleground.CastDeserter = 1
Battleground.QueueAnnouncer.Join = 0
Battleground.QueueAnnouncer.Start = 0
Battleground.InvitationType = 1
BattleGround.PrematureFinishTimer = 300000
BattleGround.PremadeGroupWaitForMatch = 0
BattleGround.PremadeQueue.MinGroupSize = 6
BattleGround.QueuesCount            = 0
BattleGround.TagInBattleGrounds     = 1
BattleGround.RandomizeQueues = 0
BattleGround.GroupQueueLimit = 40
Alterac.MinPlayersInQueue = 0
Alterac.InitMaxPlayers = 0

###################################################################################################################
# OUTDOOR PVP CONFIG
#
#    OutdoorPvp.SIEnabled               #Enable Silithus Outdoor pvp
#    OutdoorPvp.EPEnabled               #Enable Eastern Plaguelands Outdoor pvp
#        Default: 1 (enable)
#                 0 (disable)
#
###################################################################################################################

OutdoorPvp.SIEnabled = 1
OutdoorPvp.EPEnabled = 1

###################################################################################################################
# MEETING STONE LFG CONFIG
#
#    LFG.Matchmaking
#        Check talents of players in queue when making a group
#        Default: 0 (disable - disregard talents, use class priorities, e.g. warrior - tank, paladin - healer)
#                 1 (enable - set role based on talent tree that has more talent points)
#
#    LFG.MatchmakingTimer
#        The time (in seconds) before player in LFG queue stops using matchmaking to find group faster
#        Only works if matchmaking is enabled
#        Default: 600 (5 minutes)
#
###################################################################################################################

LFG.Matchmaking = 0
LFG.MatchmakingTimer = 600

###################################################################################################################
#
# NETWORK CONFIG
#
#    Network.Threads
#         Number of threads for network, recommend 1 thread per 1000 connections.
#         Default: 1
#
#    Network.OutKBuff
#         The size of the output kernel buffer used ( SO_SNDBUF socket option, tcp manual ).
#         Default: -1 (Use system default setting)
#
#    Network.OutUBuff
#         Userspace buffer for output. This is amount of memory reserved per each connection.
#         Default: 65536
#
#    Network.TcpNoDelay:
#         TCP Nagle algorithm setting
#         Default: 0 (enable Nagle algorithm, less traffic, more latency)
#                  1 (TCP_NO_DELAY, disable Nagle algorithm, more traffic but less latency)
#
#    Network.KickOnBadPacket
#         Kick player on bad packet format.
#         Default: 0 - do not kick
#                  1 - kick
#
#    Network.PacketBroadcast.Threads
#         Number of threads for packets broadcasting.
#         Default: 0 - disabled
#
#    Network.PacketBroadcast.Frequency
#         How often packet broadcasting threads run in milliseconds.
#         Default: 50
#
#    Network.Interval
#         How often ACE will transmit the client's outbound packet buffer in milliseconds.
#         Default: 10
#
###################################################################################################################

Network.Threads = 1
Network.OutKBuff = -1
Network.OutUBuff = 65536
Network.TcpNodelay = 1
Network.KickOnBadPacket = 0
Network.PacketBroadcast.Threads = 0
Network.PacketBroadcast.Frequency = 50
Network.PacketBroadcast.ReduceVisDistance.DiffAbove = 0
Network.Interval = 10

###################################################################################################################
# CONSOLE, REMOTE ACCESS AND SOAP
#
#    Console.Enable
#        Enable console
#        Default: 1 - on
#                 0 - off
#
#    Ra.Enable
#        Enable remote console
#        Default: 0 - off
#                 1 - on
#
#    Ra.IP
#        Default remote console ip address, use 0.0.0.0 for every address
#
#    Ra.Port
#        Default remote console port
#        Default: 3443
#
#    Ra.MinLevel
#        Minimum level that's required to login,3 by default
#        Default: 3 (Administrator)
#
#    Ra.Secure
#        Kick client on wrong pass
#                 0 - off
#        Default: 1 - on
#
#    Ra.Stricted
#        Not allow execute console level only commands remotly by RA
#                 0 - off
#        Default: 1 - on
#
#
#    SOAP.Enable
#        Enable soap service
#        Default: 0 - off
#                 1 - on
#
#    SOAP.IP
#        Bound SOAP service ip address, use 0.0.0.0 to access from everywhere
#        Default: 127.0.0.1
#
#    SOAP.Port
#        SOAP port
#        Default: 7878
#
###################################################################################################################

Console.Enable = 1
Ra.Enable = 0
Ra.IP = 0.0.0.0
Ra.Port = 3443
Ra.MinLevel = 3
Ra.Secure = 1
Ra.Stricted = 1

SOAP.Enabled = 0
SOAP.IP = 127.0.0.1
SOAP.Port = 7878

###################################################################################################################
# CHARACTER DELETION
#
#    CharDelete.Method
#        Character deletion behavior
#        Default: 0  - Completely remove the character from the database
#                 1  - Unlinking, the character gets unlinked from the account,
#                      the name gets freed up and appears as deleted ingame
#
#    CharDelete.MinLevel
#        Character gets deleted by CharDelete.Method=0 when the character
#        hasn't the specified level yet.
#        Default: 0  - For all characters the specified mode will be used
#                 1+ - Only for players which have reached the specified level
#                      will be deleted by the specified mode.
#                      the rest will be deleted by CharDelete.Method=0
#
#    CharDelete.KeepDays
#        Define the amount of days for which the characters are kept in the database before
#        they will be removed
#        Default: 30
#                 0  - Don't delete any characters, they stay in the database forever.
#
###################################################################################################################

CharDelete.Method = 0
CharDelete.MinLevel = 0
CharDelete.KeepDays = 30

###################################################################################################################
# AUCTION HOUSE BOT
#
#    AHBot.Enable
#        Enable AH bot.
#        Default: 0 - off
#                 1 - on
#
#    AHBot.ah.id
#        The ID of the auction house from AuctionHouse.dbc into which to put items.
#        Default: 7 - Blackwater Auction House
#
#    AHBot.ah.fid
#        The faction template ID of the virtual auctioneer.
#        Default: 120 - Booty Bay
#
#    AHBot.itemcount
#        How many items to put into the auction house.
#        Default: 50
#
###################################################################################################################
AHBot.Enable = 0
AHBot.ah.id = 7
AHBot.ah.fid = 120
AHBot.itemcount = 50
#AHBot.bot.guid = 1123
#AHBot.bot.account = 32377

###################################################################################################################
# PLAYER BOTS
#
#    RandomBot.Enable
#        Enables automatic spawning of random bots. These bots have no AI. You have to code one and assign it.
#        Default: 0 - off
#                 1 - on
#
#    RandomBot.MinBots
#        Minimum amount of random bots the server will try to spawn.
#        Default: 0
#
#    RandomBot.MaxBots
#        Maximum amount of random bots the server will try to spawn.
#        Default: 0
#
#    RandomBot.Refresh
#        How often the the server will check if there are enough bots spawned.
#        Default: 60000 (1 minute)
#
#    PlayerBot.AllowSaving
#        Enables saving of character progress when a real character is loaded.
#        Default: 0 - off
#                 1 - on
#
#    PlayerBot.Debug
#        Enables additional debugging information about bots that is printed in the console.
#        Default: 0 - off
#                 1 - on
#
#    PlayerBot.UpdateMs
#        How often the AI of bots will be updated. A bigger delay will make them less responsive.
#        Default: 1000 (1 second)
#
#    PlayerBot.ShowInWhoList
#        Enables displaying characters controlled by bots in /who results.
#        Default: 0 - off
#                 1 - on
#
#    PartyBot.MaxBots
#        Maximum number of party bots that normal players are allowed to summon.
#        Default: 0 (no limit)
#
#    PartyBot.SkipChecks
#        Disables the additional restrictions that apply when a normal player tries to summon a party bot.
#        Default: 0 (restricted)
#                 1 (no restrictions)
#
#    PartyBot.AutoEquip
#        What gear will new partybots spawn with.
#        Default: 1 (random items)
#                 0 (normal starting items)
#                 2 (premade gear template)
#
#    PartyBot.RandomGearLevelDifference
#        Item level difference for random items that will bots equip. Has only effect if PartyBot.AutoEquip is set to 1.
#        A lower number equals to gear being more close to the bot level.
#        Default: 10 (bots will equip gear down to a minimum of 10 item level difference)
#
#    BattleBot.AutoEquip
#        What gear will new battlebots spawn with.
#        Default: 1 (random items)
#                 0 (normal starting items)
#                 2 (premade gear template)
#
###################################################################################################################
RandomBot.Enable = 0
RandomBot.MinBots = 0
RandomBot.MaxBots = 0
RandomBot.Refresh = 60000

PlayerBot.AllowSaving = 0
PlayerBot.Debug = 0
PlayerBot.UpdateMs = 1000
PlayerBot.ShowInWhoList = 0

PartyBot.MaxBots = 0
PartyBot.SkipChecks = 0
PartyBot.AutoEquip = 1
PartyBot.RandomGearLevelDifference = 10

BattleBot.AutoEquip = 1

###################################################################################################################
#    Database-based chat
###################################################################################################################
OfflineChat.Enable = 0
OfflineChat.Port   = 3444
OfflineChat.IP     = 0.0.0.0
OfflineChat.Password= "p8zqkt"

###################################################################################################################
#    Mail flooding mitigation
###################################################################################################################
MailSpam.ExpireSecs                             = 0
MailSpam.MaxMails                               = 2
MailSpam.Level                                  = 1
MailSpam.Money                                  = 0
MailSpam.Item                                   = 0

###################################################################################################################
#    Dynamic respawn rates - Disabled by default
###################################################################################################################
DynamicRespawn.Range                    = -1
DynamicRespawn.PercentPerPlayer         = 0
DynamicRespawn.MaxReductionRate         = 0
DynamicRespawn.MinRespawnTime           = 0
DynamicRespawn.AffectRespawnTimeBelow   = 0
DynamicRespawn.AffectLevelBelow         = 0
DynamicRespawn.PlayersThreshold         = 0
DynamicRespawn.PlayersMaxLevelDiff      = 0

###################################################################################################################
<<<<<<< HEAD
# Custom - Auto add battlebot
#
#   BattleBot.AutoAdd.WS.Enable
#        Enables automatic spawning of battlebots to queue Warsong Gulch
#        Default: 0 - off
#                 1 - on
#   BattleBot.Alliance.WS.Count
#        How many alliance battlebots to be spawned for Warsong Gulch
#        Default: 5
#   BattleBot.Horde.WS.Count
#        How many horde battlebots to be spawned for Warsong Gulch
#        Default: 5
#
#   BattleBot.AutoAdd.AB.Enable
#        Enables automatic spawning of battlebots to queue Arathi Basin
#        Default: 0 - off
#                 1 - on
#   BattleBot.Alliance.AB.Count
#        How many alliance battlebots to be spawned for Arathi Basin
#        Default: 10
#   BattleBot.Horde.AB.Count
#        How many horde battlebots to be spawned for Arathi Basin
#        Default: 10
#
#   BattleBot.AutoAdd.AV.Enable
#        Enables automatic spawning of battlebots to queue Alterac Valley
#        Default: 0 - off
#                 1 - on
#   BattleBot.Alliance.AV.Count
#        How many alliance battlebots to be spawned for Alterac Velley
#        Default: 20
#   BattleBot.Horde.AV.Count
#        How many horde battlebots to be spawned for Alterac Velley
#        Default: 20
#
#   BattleBot.Level.Range.1x.Enable
#        Bot's level will be random 10 to 19
#        Default: 0 - off
#                 1 - on
#   BattleBot.Level.Range.2x.Enable
#        Bot's level will be random 20 to 29
#        Default: 0 - off
#                 1 - on
#   BattleBot.Level.Range.3x.Enable
#        Bot's level will be random 30 to 39
#        Default: 0 - off
#                 1 - on
#   BattleBot.Level.Range.4x.Enable
#        Bot's level will be random 40 to 49
#        Default: 0 - off
#                 1 - on
#   BattleBot.Level.Range.5x.Enable
#        Bot's level will be random 50 to 59
#        Default: 0 - off
#                 1 - on
#   BattleBot.Level.Range.60.Enable
#        Bot's level will be 60 for Warsong and Arathi, 54 to 60 for Alterac Velley
#        Default: 0 - off
#                 1 - on
##################################################################################################################
BattleBot.AutoAdd.WS.Enable     = 0
BattleBot.Alliance.WS.Count     = 5
BattleBot.Horde.WS.Count        = 5
BattleBot.AutoAdd.AB.Enable     = 0
BattleBot.Alliance.AB.Count     = 10
BattleBot.Horde.AB.Count        = 10
BattleBot.AutoAdd.AV.Enable     = 0
BattleBot.Alliance.AV.Count     = 20
BattleBot.Horde.AV.Count        = 20
BattleBot.Level.Range.1x.Enable = 0
BattleBot.Level.Range.2x.Enable = 0
BattleBot.Level.Range.3x.Enable = 0
BattleBot.Level.Range.4x.Enable = 0
BattleBot.Level.Range.5x.Enable = 0
BattleBot.Level.Range.60.Enable = 0
=======
#  SOLOCRAFT SETTINGS
#
#   Solocraft.Enable
#       Enable Solocraft module
#       Default: 1 (Enabled)
#                0 (Disabled)
#   
#   Solocraft.Announce
#       Announce the module when the player logs in?
#       Default: 1 (Enabled)
#                0 (Disabled)
#
#   Solocraft.Debuff.Enable
#       Enable Debuff of new party members who enter the dungeon to avoid overloading the dungeon?
#       Overloading is when a group member already in the dungeon has the full offset/buff of the
#       dungeon applied then they invite new group members who enter the dungeon and also receive an
#       offset which creates a huge imbalance.
#       The debuff will make the new members weak until all members leave the instance/dungeon
#       instance/dungeon and re-enter which will then split the offset among all the group members.
#       Default: 1 (Enabled)
#                0 (Disabled)
#
#   SoloCraft.Spellpower.Mult
#       Spellpower Bonus Multiplier
#       Spellcasters spellpower bonus multiplier to offset no spellpower received from stats
#       Formula: (player->level * multiplier) * ((classBalance / 100) * difficulty)
#       Example Level 24 Mage with default modifier and  a dungeon difficulty of 5 will receive a base
#       Spellpower increase of 300.
#       Default: 2.5
#                0.0 (Disabled)
#
#   SoloCraft.Stats.Mult
#       Stats Percentage Bonus Multiplier
#       Forumla: player->Stats * (((classBalance / 100) * difficulty) * multiplier)
#       Default: 100.0
#                  0.0 (Disable)
###################################################################################################################
Solocraft.Enable = 0
Solocraft.Announce = 0
SoloCraft.Debuff.Enable = 1
SoloCraft.Spellpower.Mult = 2.5
SoloCraft.Stats.Mult = 100.0
###################################################################################################################
# Class Balancing Modifier
# This settings will only allow the percentage specified of the difficulty for the specified class
# Example Level 24 Mage with default modifier (2.5), a dungeon difficulty of 5, and a 80 percent class
# balance modifier will receive a base Spellpower increase of 240.
# Note: 0 will completely disable the class from receiving difficulty modifiers from any dungeon
# Default: 100 (Full Dungeon Difficulty Modifer will be Applied)
#    	  0 (Disable) - 100
###################################################################################################################
SoloCraft.DRUID = 100
SoloCraft.HUNTER = 100
SoloCraft.MAGE = 100
SoloCraft.PALADIN = 100
SoloCraft.PRIEST = 100
SoloCraft.ROGUE = 100
SoloCraft.SHAMAN = 100
SoloCraft.WARLOCK = 100
SoloCraft.WARRIOR = 100
###################################################################################################################
#Catch all Bucket - Difficulty Offset Defaults
###################################################################################################################
# Difficulty Multipliers
# Defaults: 5, 10, 25, 40
Solocraft.Dungeon = 5.0
Solocraft.Raid25 = 25.0
Solocraft.Raid40 = 40.0
###################################################################################################################
#Classic Instances - Difficulty
###################################################################################################################
#   Solocraft.Dungeon
#       Difficulty offset for unhandled/undefined dungeons
#       Default: 5.0
#
#   Solocraft.Raid25
#       Difficulty offset for unhandled/undefined 25-man raids
#       Default: 25.0
#
#   Solocraft.Raid40
#       Difficulty offset for unhandled/undefined 40-man raids
#       Default: 40.0
#
#   Solocraft.Dungeon.Level
#       Base level for unhandled/undefined dungeons/raids
#       Default: 60
#
#   Solocraft.OrgrimmarInstance
#       Difficulty offset for Ragefire Chasm
#       Default: 5.0
#
#   Solocraft.ShadowfangKeep
#       Difficulty offset for Shadowfang Keep
#       Default: 5.0
#
#   Solocraft.WailingCaverns
#       Difficulty offset for Wailing Caverns
#       Default: 5.0
#
#   Solocraft.Deadmines
#       Difficulty offset for Deadmines
#       Default: 5.0
#
#   Solocraft.Blackfathom
#       Difficulty offset for Blackfathom Deeps
#       Default: 5.0
#
#   Solocraft.Stockades
#       Difficulty offset for Stormwind Stockades
#       Default: 5.0
#
#   Solocraft.GnomeragonInstance
#       Difficulty offset for Gnomeragon
#       Default: 5.0
#
#   Solocraft.RazorfenKraulInstance
#       Difficulty offset for Razorfen Kraul
#       Default: 5.0
#
#   Solocraft.MonasteryInstances
#       Difficulty offset for Scarlet Monastery Dungeons
#       Default: 5.0
#
#   Solocraft.RazorfenDowns
#       Difficulty offset for Razonfen Downs
#       Default: 5.0
#
#   Solocraft.Uldaman
#       Difficulty offset for Uldaman
#       Default: 5.0
#
#   Solocraft.TanarisInstance
#       Difficulty offset for Zul'Farrak
#       Default: 5.0
#
#   Solocraft.Mauradon
#       Difficulty offset for Maruadon
#       Default: 5.0
#
#   Solocraft.DireMaul
#       Difficulty offset for Dire Maul
#       Default: 5.0
#
#   Solocraft.SunkenTemple
#       Difficulty offset for The Temple of Atal'Hakkar aka Sunken Temple
#       Default: 5.0
#
#   Solocraft.BlackrockDepths
#       Difficulty offset for Blackrock Depths
#       Default: 5.0
#
#   Solocraft.BlackRockSpire
#       Difficulty offset for Blackrock Spire, both lower and upper
#       Default: 10.0
#
#   Solocraft.SchoolofNecromancy
#       Difficulty offset for Scholomance
#       Default: 5.0
#
#   Solocraft.Stratholme
#       Difficulty offset for Stratholme
#       Default: 5.0
#
#   Solocraft.OnyxiaLairInstance
#       Difficulty offset for Onyxia's Lair
#       Default: 40.0
#
#   Solocraft.MoltenCore
#       Difficulty offset for Molten Core
#       Default: 40.0
#
#   Solocraft.BlackwingLair
#       Difficulty offset for Blackwing Lair
#       Default: 40.0
#
#   Solocraft.Zul'gurub
#       Difficulty offset for Zul'gurub
#       Default: 20.0
#
#   Solocraft.AhnQiraj
#       Difficulty offset for the Ruins of Ahn'Qiraj
#       Default: 20.0
#
#   Solocraft.AhnQirajTemple
#       Difficulty offset for the Temple of Ahn'Qiraj
#       Default: 40.0
#
#   Solocraft.StratholmeRaid
#       Difficulty offset for Naxxramas
#       Default: 40.0
Solocraft.ShadowfangKeep = 5.0
Solocraft.Stockades = 5.0
Solocraft.Deadmines = 5.0
Solocraft.WailingCaverns = 5.0
Solocraft.RazorfenKraulInstance = 5.0
Solocraft.Blackfathom = 5.0
Solocraft.Uldaman = 5.0
Solocraft.GnomeragonInstance = 5.0
Solocraft.SunkenTemple = 5.0
Solocraft.RazorfenDowns = 5.0
# Scarlet Monastery
Solocraft.MonasteryInstances = 5.0
# Zul'Farrak
Solocraft.TanarisInstance = 5.0
Solocraft.BlackrockDepths = 5.0
Solocraft.BlackRockSpire = 10.0
Solocraft.OnyxiaLairInstance = 40.0
#Scholomance
Solocraft.SchoolofNecromancy = 5.0
Solocraft.Zul'gurub = 20.0
Solocraft.Stratholme = 5.0
Solocraft.Mauradon = 5.0
# Ragefire Chasm
Solocraft.OrgrimmarInstance = 5.0
Solocraft.MoltenCore = 40.0
Solocraft.DireMaul = 5.0
Solocraft.BlackwingLair = 40.0
# Ruins of Ahn'Qiraj
Solocraft.AhnQiraj = 20.0
Solocraft.AhnQirajTemple = 40.0
Solocraft.StratholmeRaid = 40.0
###################################################################################################################
#Player Level Thresholds
###################################################################################################################
#   Solocraft.Max.Level.Diff
#       Max player level difference over the Dungeon's Level for Solocraft to apply the difficulty offset buff.
#       Default: 10
#       Disable: 60
Solocraft.Max.Level.Diff = 10
###################################################################################################################
#Dungeon Base Levels
###################################################################################################################
#Catch All - Default 60
Solocraft.Dungeon.Level = 60
###################################################################################################################
#Classic Instances - Base Level
###################################################################################################################
#   Solocraft.OrgrimmarInstance.Level
#       Base level for Ragefire Chasm
#       Default: 15
#
#   Solocraft.ShadowfangKeep.Level
#       Base level for Shadowfang Keep
#       Default: 15
#
#   Solocraft.WailingCaverns.Level
#       Base level for Wailing Caverns
#       Default: 17
#
#   Solocraft.Deadmines.Level
#       Base level for Deadmines
#       Default: 18
#
#   Solocraft.Blackfathom.Level
#       Base level for Blackfathom Deeps
#       Default: 20
#
#   Solocraft.Stockades.Level
#       Base level for Stormwind Stockades
#       Default: 22
#
#   Solocraft.GnomeragonInstance.Level
#       Base level for Gnomeragon
#       Default: 24
#
#   Solocraft.RazorfenKraulInstance.Level
#       Base level for Razonfen Kraul
#       Default: 30
#
#   Solocraft.MonasteryInstances.Level
#       Base level for Scarlet Monastery dungeons
#       Default: 35
#
#   Solocraft.RazorfenDowns.Level
#       Base level for Razorfen Downs
#       Default: 40
#
#   Solocraft.Uldaman.Level
#       Base level for Uldaman
#       Default: 40
#
#   Solocraft.TanarisInstance.Level
#       Base level for Zul'Farrak
#       Default: 44
#
#   Solocraft.Mauradon.Level
#       Base level for Mauradon
#       Default: 48
#
#   Solocraft.DireMaul.Level
#       Base level for Dire Maul
#       Default: 48
#
#   Solocraft.SunkenTemple.Level
#       Base level for The Temple of Atal'Hakkar aka Sunken Temple
#       Default: 50
#
#   Solocraft.BlackrockDepths.Level
#       Base level for Blackrock Depths
#       Default: 50
#
#   Solocraft.BlackRockSpire.Level
#       Base level for Blackrock Spire, both lower and upper
#       Default: 55
#
#   Solocraft.SchoolofNecromancy.Level
#       Base level for Scholomance
#       Default: 55
#
#   Solocraft.Stratholme.Level
#       Base level for Stratholme
#       Default: 55
#
#   Solocraft.OnyxiaLairInstance.Level
#       Base level for Onyxia's Lair
#       Default: 60
#
#   Solocraft.MoltenCore.Level
#       Base level for Molten Core
#       Default: 60
#
#   Solocraft.BlackwingLair.Level
#       Base level for Blackwing Lair
#       Default: 60
#
#   Solocraft.Zul'gurub.Level
#       Base level for Zul'gurub
#       Default: 60
#
#   Solocraft.AhnQiraj.Level
#       Base level for the Ruins of Ahn'Qiraj
#       Default: 60
#
#   Solocraft.AhnQirajTemple.Level
#       Base level for the Temple of Ahn'Qiraj
#       Default: 60
#
#   Solocraft.StratholmeRaid.Level
#       Base level for Naxxramas
#       Default: 60
###################################################################################################################
Solocraft.ShadowfangKeep.Level = 15
Solocraft.Stockades.Level = 22
Solocraft.Deadmines.Level = 18
Solocraft.WailingCaverns.Level = 17
Solocraft.RazorfenKraulInstance.Level = 30
Solocraft.Blackfathom.Level = 20
Solocraft.Uldaman.Level = 40
Solocraft.GnomeragonInstance.Level = 24
Solocraft.SunkenTemple.Level = 50
Solocraft.RazorfenDowns.Level = 40
# Scarlet Monastery
Solocraft.MonasteryInstances.Level = 35
# Zul'Farrak
Solocraft.TanarisInstance.Level = 44
Solocraft.BlackrockDepths.Level = 50
Solocraft.BlackRockSpire.Level = 55
Solocraft.OnyxiaLairInstance.Level = 60
#Scholomance
Solocraft.SchoolofNecromancy.Level = 55
Solocraft.Zul'gurub.Level = 60
Solocraft.Stratholme.Level = 55
Solocraft.Mauradon.Level = 48
# Ragefire Chasm
Solocraft.OrgrimmarInstance.Level = 15
Solocraft.MoltenCore.Level = 60
Solocraft.DireMaul.Level = 48
Solocraft.BlackwingLair.Level = 60
# Ruins of Ahn'Qiraj
Solocraft.AhnQiraj.Level = 60
Solocraft.AhnQirajTemple.Level = 60
Solocraft.StratholmeRaid.Level = 60
#
###################################################################################################################
>>>>>>> f7175c14
<|MERGE_RESOLUTION|>--- conflicted
+++ resolved
@@ -2959,8 +2959,383 @@
 DynamicRespawn.PlayersMaxLevelDiff      = 0
 
 ###################################################################################################################
-<<<<<<< HEAD
-# Custom - Auto add battlebot
+#  SOLOCRAFT SETTINGS
+#
+#   Solocraft.Enable
+#       Enable Solocraft module
+#       Default: 1 (Enabled)
+#                0 (Disabled)
+#   
+#   Solocraft.Announce
+#       Announce the module when the player logs in?
+#       Default: 1 (Enabled)
+#                0 (Disabled)
+#
+#   Solocraft.Debuff.Enable
+#       Enable Debuff of new party members who enter the dungeon to avoid overloading the dungeon?
+#       Overloading is when a group member already in the dungeon has the full offset/buff of the
+#       dungeon applied then they invite new group members who enter the dungeon and also receive an
+#       offset which creates a huge imbalance.
+#       The debuff will make the new members weak until all members leave the instance/dungeon
+#       instance/dungeon and re-enter which will then split the offset among all the group members.
+#       Default: 1 (Enabled)
+#                0 (Disabled)
+#
+#   SoloCraft.Spellpower.Mult
+#       Spellpower Bonus Multiplier
+#       Spellcasters spellpower bonus multiplier to offset no spellpower received from stats
+#       Formula: (player->level * multiplier) * ((classBalance / 100) * difficulty)
+#       Example Level 24 Mage with default modifier and  a dungeon difficulty of 5 will receive a base
+#       Spellpower increase of 300.
+#       Default: 2.5
+#                0.0 (Disabled)
+#
+#   SoloCraft.Stats.Mult
+#       Stats Percentage Bonus Multiplier
+#       Forumla: player->Stats * (((classBalance / 100) * difficulty) * multiplier)
+#       Default: 100.0
+#                  0.0 (Disable)
+###################################################################################################################
+Solocraft.Enable = 0
+Solocraft.Announce = 0
+SoloCraft.Debuff.Enable = 1
+SoloCraft.Spellpower.Mult = 2.5
+SoloCraft.Stats.Mult = 100.0
+###################################################################################################################
+# Class Balancing Modifier
+# This settings will only allow the percentage specified of the difficulty for the specified class
+# Example Level 24 Mage with default modifier (2.5), a dungeon difficulty of 5, and a 80 percent class
+# balance modifier will receive a base Spellpower increase of 240.
+# Note: 0 will completely disable the class from receiving difficulty modifiers from any dungeon
+# Default: 100 (Full Dungeon Difficulty Modifer will be Applied)
+#    	  0 (Disable) - 100
+###################################################################################################################
+SoloCraft.DRUID = 100
+SoloCraft.HUNTER = 100
+SoloCraft.MAGE = 100
+SoloCraft.PALADIN = 100
+SoloCraft.PRIEST = 100
+SoloCraft.ROGUE = 100
+SoloCraft.SHAMAN = 100
+SoloCraft.WARLOCK = 100
+SoloCraft.WARRIOR = 100
+###################################################################################################################
+#Catch all Bucket - Difficulty Offset Defaults
+###################################################################################################################
+# Difficulty Multipliers
+# Defaults: 5, 10, 25, 40
+Solocraft.Dungeon = 5.0
+Solocraft.Raid25 = 25.0
+Solocraft.Raid40 = 40.0
+###################################################################################################################
+#Classic Instances - Difficulty
+###################################################################################################################
+#   Solocraft.Dungeon
+#       Difficulty offset for unhandled/undefined dungeons
+#       Default: 5.0
+#
+#   Solocraft.Raid25
+#       Difficulty offset for unhandled/undefined 25-man raids
+#       Default: 25.0
+#
+#   Solocraft.Raid40
+#       Difficulty offset for unhandled/undefined 40-man raids
+#       Default: 40.0
+#
+#   Solocraft.Dungeon.Level
+#       Base level for unhandled/undefined dungeons/raids
+#       Default: 60
+#
+#   Solocraft.OrgrimmarInstance
+#       Difficulty offset for Ragefire Chasm
+#       Default: 5.0
+#
+#   Solocraft.ShadowfangKeep
+#       Difficulty offset for Shadowfang Keep
+#       Default: 5.0
+#
+#   Solocraft.WailingCaverns
+#       Difficulty offset for Wailing Caverns
+#       Default: 5.0
+#
+#   Solocraft.Deadmines
+#       Difficulty offset for Deadmines
+#       Default: 5.0
+#
+#   Solocraft.Blackfathom
+#       Difficulty offset for Blackfathom Deeps
+#       Default: 5.0
+#
+#   Solocraft.Stockades
+#       Difficulty offset for Stormwind Stockades
+#       Default: 5.0
+#
+#   Solocraft.GnomeragonInstance
+#       Difficulty offset for Gnomeragon
+#       Default: 5.0
+#
+#   Solocraft.RazorfenKraulInstance
+#       Difficulty offset for Razorfen Kraul
+#       Default: 5.0
+#
+#   Solocraft.MonasteryInstances
+#       Difficulty offset for Scarlet Monastery Dungeons
+#       Default: 5.0
+#
+#   Solocraft.RazorfenDowns
+#       Difficulty offset for Razonfen Downs
+#       Default: 5.0
+#
+#   Solocraft.Uldaman
+#       Difficulty offset for Uldaman
+#       Default: 5.0
+#
+#   Solocraft.TanarisInstance
+#       Difficulty offset for Zul'Farrak
+#       Default: 5.0
+#
+#   Solocraft.Mauradon
+#       Difficulty offset for Maruadon
+#       Default: 5.0
+#
+#   Solocraft.DireMaul
+#       Difficulty offset for Dire Maul
+#       Default: 5.0
+#
+#   Solocraft.SunkenTemple
+#       Difficulty offset for The Temple of Atal'Hakkar aka Sunken Temple
+#       Default: 5.0
+#
+#   Solocraft.BlackrockDepths
+#       Difficulty offset for Blackrock Depths
+#       Default: 5.0
+#
+#   Solocraft.BlackRockSpire
+#       Difficulty offset for Blackrock Spire, both lower and upper
+#       Default: 10.0
+#
+#   Solocraft.SchoolofNecromancy
+#       Difficulty offset for Scholomance
+#       Default: 5.0
+#
+#   Solocraft.Stratholme
+#       Difficulty offset for Stratholme
+#       Default: 5.0
+#
+#   Solocraft.OnyxiaLairInstance
+#       Difficulty offset for Onyxia's Lair
+#       Default: 40.0
+#
+#   Solocraft.MoltenCore
+#       Difficulty offset for Molten Core
+#       Default: 40.0
+#
+#   Solocraft.BlackwingLair
+#       Difficulty offset for Blackwing Lair
+#       Default: 40.0
+#
+#   Solocraft.Zul'gurub
+#       Difficulty offset for Zul'gurub
+#       Default: 20.0
+#
+#   Solocraft.AhnQiraj
+#       Difficulty offset for the Ruins of Ahn'Qiraj
+#       Default: 20.0
+#
+#   Solocraft.AhnQirajTemple
+#       Difficulty offset for the Temple of Ahn'Qiraj
+#       Default: 40.0
+#
+#   Solocraft.StratholmeRaid
+#       Difficulty offset for Naxxramas
+#       Default: 40.0
+Solocraft.ShadowfangKeep = 5.0
+Solocraft.Stockades = 5.0
+Solocraft.Deadmines = 5.0
+Solocraft.WailingCaverns = 5.0
+Solocraft.RazorfenKraulInstance = 5.0
+Solocraft.Blackfathom = 5.0
+Solocraft.Uldaman = 5.0
+Solocraft.GnomeragonInstance = 5.0
+Solocraft.SunkenTemple = 5.0
+Solocraft.RazorfenDowns = 5.0
+# Scarlet Monastery
+Solocraft.MonasteryInstances = 5.0
+# Zul'Farrak
+Solocraft.TanarisInstance = 5.0
+Solocraft.BlackrockDepths = 5.0
+Solocraft.BlackRockSpire = 10.0
+Solocraft.OnyxiaLairInstance = 40.0
+#Scholomance
+Solocraft.SchoolofNecromancy = 5.0
+Solocraft.Zul'gurub = 20.0
+Solocraft.Stratholme = 5.0
+Solocraft.Mauradon = 5.0
+# Ragefire Chasm
+Solocraft.OrgrimmarInstance = 5.0
+Solocraft.MoltenCore = 40.0
+Solocraft.DireMaul = 5.0
+Solocraft.BlackwingLair = 40.0
+# Ruins of Ahn'Qiraj
+Solocraft.AhnQiraj = 20.0
+Solocraft.AhnQirajTemple = 40.0
+Solocraft.StratholmeRaid = 40.0
+###################################################################################################################
+#Player Level Thresholds
+###################################################################################################################
+#   Solocraft.Max.Level.Diff
+#       Max player level difference over the Dungeon's Level for Solocraft to apply the difficulty offset buff.
+#       Default: 10
+#       Disable: 60
+Solocraft.Max.Level.Diff = 10
+###################################################################################################################
+#Dungeon Base Levels
+###################################################################################################################
+#Catch All - Default 60
+Solocraft.Dungeon.Level = 60
+###################################################################################################################
+#Classic Instances - Base Level
+###################################################################################################################
+#   Solocraft.OrgrimmarInstance.Level
+#       Base level for Ragefire Chasm
+#       Default: 15
+#
+#   Solocraft.ShadowfangKeep.Level
+#       Base level for Shadowfang Keep
+#       Default: 15
+#
+#   Solocraft.WailingCaverns.Level
+#       Base level for Wailing Caverns
+#       Default: 17
+#
+#   Solocraft.Deadmines.Level
+#       Base level for Deadmines
+#       Default: 18
+#
+#   Solocraft.Blackfathom.Level
+#       Base level for Blackfathom Deeps
+#       Default: 20
+#
+#   Solocraft.Stockades.Level
+#       Base level for Stormwind Stockades
+#       Default: 22
+#
+#   Solocraft.GnomeragonInstance.Level
+#       Base level for Gnomeragon
+#       Default: 24
+#
+#   Solocraft.RazorfenKraulInstance.Level
+#       Base level for Razonfen Kraul
+#       Default: 30
+#
+#   Solocraft.MonasteryInstances.Level
+#       Base level for Scarlet Monastery dungeons
+#       Default: 35
+#
+#   Solocraft.RazorfenDowns.Level
+#       Base level for Razorfen Downs
+#       Default: 40
+#
+#   Solocraft.Uldaman.Level
+#       Base level for Uldaman
+#       Default: 40
+#
+#   Solocraft.TanarisInstance.Level
+#       Base level for Zul'Farrak
+#       Default: 44
+#
+#   Solocraft.Mauradon.Level
+#       Base level for Mauradon
+#       Default: 48
+#
+#   Solocraft.DireMaul.Level
+#       Base level for Dire Maul
+#       Default: 48
+#
+#   Solocraft.SunkenTemple.Level
+#       Base level for The Temple of Atal'Hakkar aka Sunken Temple
+#       Default: 50
+#
+#   Solocraft.BlackrockDepths.Level
+#       Base level for Blackrock Depths
+#       Default: 50
+#
+#   Solocraft.BlackRockSpire.Level
+#       Base level for Blackrock Spire, both lower and upper
+#       Default: 55
+#
+#   Solocraft.SchoolofNecromancy.Level
+#       Base level for Scholomance
+#       Default: 55
+#
+#   Solocraft.Stratholme.Level
+#       Base level for Stratholme
+#       Default: 55
+#
+#   Solocraft.OnyxiaLairInstance.Level
+#       Base level for Onyxia's Lair
+#       Default: 60
+#
+#   Solocraft.MoltenCore.Level
+#       Base level for Molten Core
+#       Default: 60
+#
+#   Solocraft.BlackwingLair.Level
+#       Base level for Blackwing Lair
+#       Default: 60
+#
+#   Solocraft.Zul'gurub.Level
+#       Base level for Zul'gurub
+#       Default: 60
+#
+#   Solocraft.AhnQiraj.Level
+#       Base level for the Ruins of Ahn'Qiraj
+#       Default: 60
+#
+#   Solocraft.AhnQirajTemple.Level
+#       Base level for the Temple of Ahn'Qiraj
+#       Default: 60
+#
+#   Solocraft.StratholmeRaid.Level
+#       Base level for Naxxramas
+#       Default: 60
+###################################################################################################################
+Solocraft.ShadowfangKeep.Level = 15
+Solocraft.Stockades.Level = 22
+Solocraft.Deadmines.Level = 18
+Solocraft.WailingCaverns.Level = 17
+Solocraft.RazorfenKraulInstance.Level = 30
+Solocraft.Blackfathom.Level = 20
+Solocraft.Uldaman.Level = 40
+Solocraft.GnomeragonInstance.Level = 24
+Solocraft.SunkenTemple.Level = 50
+Solocraft.RazorfenDowns.Level = 40
+# Scarlet Monastery
+Solocraft.MonasteryInstances.Level = 35
+# Zul'Farrak
+Solocraft.TanarisInstance.Level = 44
+Solocraft.BlackrockDepths.Level = 50
+Solocraft.BlackRockSpire.Level = 55
+Solocraft.OnyxiaLairInstance.Level = 60
+#Scholomance
+Solocraft.SchoolofNecromancy.Level = 55
+Solocraft.Zul'gurub.Level = 60
+Solocraft.Stratholme.Level = 55
+Solocraft.Mauradon.Level = 48
+# Ragefire Chasm
+Solocraft.OrgrimmarInstance.Level = 15
+Solocraft.MoltenCore.Level = 60
+Solocraft.DireMaul.Level = 48
+Solocraft.BlackwingLair.Level = 60
+# Ruins of Ahn'Qiraj
+Solocraft.AhnQiraj.Level = 60
+Solocraft.AhnQirajTemple.Level = 60
+Solocraft.StratholmeRaid.Level = 60
+#
+###################################################################################################################
+
+###################################################################################################################
+#  Auto Add Battlebot
 #
 #   BattleBot.AutoAdd.WS.Enable
 #        Enables automatic spawning of battlebots to queue Warsong Gulch
@@ -3034,380 +3409,4 @@
 BattleBot.Level.Range.3x.Enable = 0
 BattleBot.Level.Range.4x.Enable = 0
 BattleBot.Level.Range.5x.Enable = 0
-BattleBot.Level.Range.60.Enable = 0
-=======
-#  SOLOCRAFT SETTINGS
-#
-#   Solocraft.Enable
-#       Enable Solocraft module
-#       Default: 1 (Enabled)
-#                0 (Disabled)
-#   
-#   Solocraft.Announce
-#       Announce the module when the player logs in?
-#       Default: 1 (Enabled)
-#                0 (Disabled)
-#
-#   Solocraft.Debuff.Enable
-#       Enable Debuff of new party members who enter the dungeon to avoid overloading the dungeon?
-#       Overloading is when a group member already in the dungeon has the full offset/buff of the
-#       dungeon applied then they invite new group members who enter the dungeon and also receive an
-#       offset which creates a huge imbalance.
-#       The debuff will make the new members weak until all members leave the instance/dungeon
-#       instance/dungeon and re-enter which will then split the offset among all the group members.
-#       Default: 1 (Enabled)
-#                0 (Disabled)
-#
-#   SoloCraft.Spellpower.Mult
-#       Spellpower Bonus Multiplier
-#       Spellcasters spellpower bonus multiplier to offset no spellpower received from stats
-#       Formula: (player->level * multiplier) * ((classBalance / 100) * difficulty)
-#       Example Level 24 Mage with default modifier and  a dungeon difficulty of 5 will receive a base
-#       Spellpower increase of 300.
-#       Default: 2.5
-#                0.0 (Disabled)
-#
-#   SoloCraft.Stats.Mult
-#       Stats Percentage Bonus Multiplier
-#       Forumla: player->Stats * (((classBalance / 100) * difficulty) * multiplier)
-#       Default: 100.0
-#                  0.0 (Disable)
-###################################################################################################################
-Solocraft.Enable = 0
-Solocraft.Announce = 0
-SoloCraft.Debuff.Enable = 1
-SoloCraft.Spellpower.Mult = 2.5
-SoloCraft.Stats.Mult = 100.0
-###################################################################################################################
-# Class Balancing Modifier
-# This settings will only allow the percentage specified of the difficulty for the specified class
-# Example Level 24 Mage with default modifier (2.5), a dungeon difficulty of 5, and a 80 percent class
-# balance modifier will receive a base Spellpower increase of 240.
-# Note: 0 will completely disable the class from receiving difficulty modifiers from any dungeon
-# Default: 100 (Full Dungeon Difficulty Modifer will be Applied)
-#    	  0 (Disable) - 100
-###################################################################################################################
-SoloCraft.DRUID = 100
-SoloCraft.HUNTER = 100
-SoloCraft.MAGE = 100
-SoloCraft.PALADIN = 100
-SoloCraft.PRIEST = 100
-SoloCraft.ROGUE = 100
-SoloCraft.SHAMAN = 100
-SoloCraft.WARLOCK = 100
-SoloCraft.WARRIOR = 100
-###################################################################################################################
-#Catch all Bucket - Difficulty Offset Defaults
-###################################################################################################################
-# Difficulty Multipliers
-# Defaults: 5, 10, 25, 40
-Solocraft.Dungeon = 5.0
-Solocraft.Raid25 = 25.0
-Solocraft.Raid40 = 40.0
-###################################################################################################################
-#Classic Instances - Difficulty
-###################################################################################################################
-#   Solocraft.Dungeon
-#       Difficulty offset for unhandled/undefined dungeons
-#       Default: 5.0
-#
-#   Solocraft.Raid25
-#       Difficulty offset for unhandled/undefined 25-man raids
-#       Default: 25.0
-#
-#   Solocraft.Raid40
-#       Difficulty offset for unhandled/undefined 40-man raids
-#       Default: 40.0
-#
-#   Solocraft.Dungeon.Level
-#       Base level for unhandled/undefined dungeons/raids
-#       Default: 60
-#
-#   Solocraft.OrgrimmarInstance
-#       Difficulty offset for Ragefire Chasm
-#       Default: 5.0
-#
-#   Solocraft.ShadowfangKeep
-#       Difficulty offset for Shadowfang Keep
-#       Default: 5.0
-#
-#   Solocraft.WailingCaverns
-#       Difficulty offset for Wailing Caverns
-#       Default: 5.0
-#
-#   Solocraft.Deadmines
-#       Difficulty offset for Deadmines
-#       Default: 5.0
-#
-#   Solocraft.Blackfathom
-#       Difficulty offset for Blackfathom Deeps
-#       Default: 5.0
-#
-#   Solocraft.Stockades
-#       Difficulty offset for Stormwind Stockades
-#       Default: 5.0
-#
-#   Solocraft.GnomeragonInstance
-#       Difficulty offset for Gnomeragon
-#       Default: 5.0
-#
-#   Solocraft.RazorfenKraulInstance
-#       Difficulty offset for Razorfen Kraul
-#       Default: 5.0
-#
-#   Solocraft.MonasteryInstances
-#       Difficulty offset for Scarlet Monastery Dungeons
-#       Default: 5.0
-#
-#   Solocraft.RazorfenDowns
-#       Difficulty offset for Razonfen Downs
-#       Default: 5.0
-#
-#   Solocraft.Uldaman
-#       Difficulty offset for Uldaman
-#       Default: 5.0
-#
-#   Solocraft.TanarisInstance
-#       Difficulty offset for Zul'Farrak
-#       Default: 5.0
-#
-#   Solocraft.Mauradon
-#       Difficulty offset for Maruadon
-#       Default: 5.0
-#
-#   Solocraft.DireMaul
-#       Difficulty offset for Dire Maul
-#       Default: 5.0
-#
-#   Solocraft.SunkenTemple
-#       Difficulty offset for The Temple of Atal'Hakkar aka Sunken Temple
-#       Default: 5.0
-#
-#   Solocraft.BlackrockDepths
-#       Difficulty offset for Blackrock Depths
-#       Default: 5.0
-#
-#   Solocraft.BlackRockSpire
-#       Difficulty offset for Blackrock Spire, both lower and upper
-#       Default: 10.0
-#
-#   Solocraft.SchoolofNecromancy
-#       Difficulty offset for Scholomance
-#       Default: 5.0
-#
-#   Solocraft.Stratholme
-#       Difficulty offset for Stratholme
-#       Default: 5.0
-#
-#   Solocraft.OnyxiaLairInstance
-#       Difficulty offset for Onyxia's Lair
-#       Default: 40.0
-#
-#   Solocraft.MoltenCore
-#       Difficulty offset for Molten Core
-#       Default: 40.0
-#
-#   Solocraft.BlackwingLair
-#       Difficulty offset for Blackwing Lair
-#       Default: 40.0
-#
-#   Solocraft.Zul'gurub
-#       Difficulty offset for Zul'gurub
-#       Default: 20.0
-#
-#   Solocraft.AhnQiraj
-#       Difficulty offset for the Ruins of Ahn'Qiraj
-#       Default: 20.0
-#
-#   Solocraft.AhnQirajTemple
-#       Difficulty offset for the Temple of Ahn'Qiraj
-#       Default: 40.0
-#
-#   Solocraft.StratholmeRaid
-#       Difficulty offset for Naxxramas
-#       Default: 40.0
-Solocraft.ShadowfangKeep = 5.0
-Solocraft.Stockades = 5.0
-Solocraft.Deadmines = 5.0
-Solocraft.WailingCaverns = 5.0
-Solocraft.RazorfenKraulInstance = 5.0
-Solocraft.Blackfathom = 5.0
-Solocraft.Uldaman = 5.0
-Solocraft.GnomeragonInstance = 5.0
-Solocraft.SunkenTemple = 5.0
-Solocraft.RazorfenDowns = 5.0
-# Scarlet Monastery
-Solocraft.MonasteryInstances = 5.0
-# Zul'Farrak
-Solocraft.TanarisInstance = 5.0
-Solocraft.BlackrockDepths = 5.0
-Solocraft.BlackRockSpire = 10.0
-Solocraft.OnyxiaLairInstance = 40.0
-#Scholomance
-Solocraft.SchoolofNecromancy = 5.0
-Solocraft.Zul'gurub = 20.0
-Solocraft.Stratholme = 5.0
-Solocraft.Mauradon = 5.0
-# Ragefire Chasm
-Solocraft.OrgrimmarInstance = 5.0
-Solocraft.MoltenCore = 40.0
-Solocraft.DireMaul = 5.0
-Solocraft.BlackwingLair = 40.0
-# Ruins of Ahn'Qiraj
-Solocraft.AhnQiraj = 20.0
-Solocraft.AhnQirajTemple = 40.0
-Solocraft.StratholmeRaid = 40.0
-###################################################################################################################
-#Player Level Thresholds
-###################################################################################################################
-#   Solocraft.Max.Level.Diff
-#       Max player level difference over the Dungeon's Level for Solocraft to apply the difficulty offset buff.
-#       Default: 10
-#       Disable: 60
-Solocraft.Max.Level.Diff = 10
-###################################################################################################################
-#Dungeon Base Levels
-###################################################################################################################
-#Catch All - Default 60
-Solocraft.Dungeon.Level = 60
-###################################################################################################################
-#Classic Instances - Base Level
-###################################################################################################################
-#   Solocraft.OrgrimmarInstance.Level
-#       Base level for Ragefire Chasm
-#       Default: 15
-#
-#   Solocraft.ShadowfangKeep.Level
-#       Base level for Shadowfang Keep
-#       Default: 15
-#
-#   Solocraft.WailingCaverns.Level
-#       Base level for Wailing Caverns
-#       Default: 17
-#
-#   Solocraft.Deadmines.Level
-#       Base level for Deadmines
-#       Default: 18
-#
-#   Solocraft.Blackfathom.Level
-#       Base level for Blackfathom Deeps
-#       Default: 20
-#
-#   Solocraft.Stockades.Level
-#       Base level for Stormwind Stockades
-#       Default: 22
-#
-#   Solocraft.GnomeragonInstance.Level
-#       Base level for Gnomeragon
-#       Default: 24
-#
-#   Solocraft.RazorfenKraulInstance.Level
-#       Base level for Razonfen Kraul
-#       Default: 30
-#
-#   Solocraft.MonasteryInstances.Level
-#       Base level for Scarlet Monastery dungeons
-#       Default: 35
-#
-#   Solocraft.RazorfenDowns.Level
-#       Base level for Razorfen Downs
-#       Default: 40
-#
-#   Solocraft.Uldaman.Level
-#       Base level for Uldaman
-#       Default: 40
-#
-#   Solocraft.TanarisInstance.Level
-#       Base level for Zul'Farrak
-#       Default: 44
-#
-#   Solocraft.Mauradon.Level
-#       Base level for Mauradon
-#       Default: 48
-#
-#   Solocraft.DireMaul.Level
-#       Base level for Dire Maul
-#       Default: 48
-#
-#   Solocraft.SunkenTemple.Level
-#       Base level for The Temple of Atal'Hakkar aka Sunken Temple
-#       Default: 50
-#
-#   Solocraft.BlackrockDepths.Level
-#       Base level for Blackrock Depths
-#       Default: 50
-#
-#   Solocraft.BlackRockSpire.Level
-#       Base level for Blackrock Spire, both lower and upper
-#       Default: 55
-#
-#   Solocraft.SchoolofNecromancy.Level
-#       Base level for Scholomance
-#       Default: 55
-#
-#   Solocraft.Stratholme.Level
-#       Base level for Stratholme
-#       Default: 55
-#
-#   Solocraft.OnyxiaLairInstance.Level
-#       Base level for Onyxia's Lair
-#       Default: 60
-#
-#   Solocraft.MoltenCore.Level
-#       Base level for Molten Core
-#       Default: 60
-#
-#   Solocraft.BlackwingLair.Level
-#       Base level for Blackwing Lair
-#       Default: 60
-#
-#   Solocraft.Zul'gurub.Level
-#       Base level for Zul'gurub
-#       Default: 60
-#
-#   Solocraft.AhnQiraj.Level
-#       Base level for the Ruins of Ahn'Qiraj
-#       Default: 60
-#
-#   Solocraft.AhnQirajTemple.Level
-#       Base level for the Temple of Ahn'Qiraj
-#       Default: 60
-#
-#   Solocraft.StratholmeRaid.Level
-#       Base level for Naxxramas
-#       Default: 60
-###################################################################################################################
-Solocraft.ShadowfangKeep.Level = 15
-Solocraft.Stockades.Level = 22
-Solocraft.Deadmines.Level = 18
-Solocraft.WailingCaverns.Level = 17
-Solocraft.RazorfenKraulInstance.Level = 30
-Solocraft.Blackfathom.Level = 20
-Solocraft.Uldaman.Level = 40
-Solocraft.GnomeragonInstance.Level = 24
-Solocraft.SunkenTemple.Level = 50
-Solocraft.RazorfenDowns.Level = 40
-# Scarlet Monastery
-Solocraft.MonasteryInstances.Level = 35
-# Zul'Farrak
-Solocraft.TanarisInstance.Level = 44
-Solocraft.BlackrockDepths.Level = 50
-Solocraft.BlackRockSpire.Level = 55
-Solocraft.OnyxiaLairInstance.Level = 60
-#Scholomance
-Solocraft.SchoolofNecromancy.Level = 55
-Solocraft.Zul'gurub.Level = 60
-Solocraft.Stratholme.Level = 55
-Solocraft.Mauradon.Level = 48
-# Ragefire Chasm
-Solocraft.OrgrimmarInstance.Level = 15
-Solocraft.MoltenCore.Level = 60
-Solocraft.DireMaul.Level = 48
-Solocraft.BlackwingLair.Level = 60
-# Ruins of Ahn'Qiraj
-Solocraft.AhnQiraj.Level = 60
-Solocraft.AhnQirajTemple.Level = 60
-Solocraft.StratholmeRaid.Level = 60
-#
-###################################################################################################################
->>>>>>> f7175c14
+BattleBot.Level.Range.60.Enable = 0