/*
 * Copyright (C) 2006-2011 ScriptDev2 <http://www.scriptdev2.com/>
 * Copyright (C) 2010-2011 ScriptDev0 <http://github.com/mangos-zero/scriptdev0>
 *
 * This program is free software; you can redistribute it and/or modify
 * it under the terms of the GNU General Public License as published by
 * the Free Software Foundation; either version 2 of the License, or
 * (at your option) any later version.
 *
 * This program is distributed in the hope that it will be useful,
 * but WITHOUT ANY WARRANTY; without even the implied warranty of
 * MERCHANTABILITY or FITNESS FOR A PARTICULAR PURPOSE.  See the
 * GNU General Public License for more details.
 *
 * You should have received a copy of the GNU General Public License
 * along with this program; if not, write to the Free Software
 * Foundation, Inc., 59 Temple Place, Suite 330, Boston, MA  02111-1307  USA
 */

/* Nostalrius (inital version Scriptcraft)
** Name: Boss_Cthun
** Complete: who knows
** Comment: so many things
** Category: Temple of Ahn'Qiraj
** Rewrtten by Gemt
*/

#include "scriptPCH.h"
#include "temple_of_ahnqiraj.h"

#define EMOTE_WEAKENED                  -1531011

enum eCreatures {
    MOB_EYE_TENTACLE                = 15726,
    MOB_CLAW_TENTACLE               = 15725,
    MOB_GIANT_CLAW_TENTACLE         = 15728,
    MOB_GIANT_EYE_TENTACLE          = 15334,
    MOB_FLESH_TENTACLE              = 15802,

    MOB_CTHUN_PORTAL                = 15896,
    MOB_SMALL_PORTAL                = 15904,
    MOB_GIANT_PORTAL                = 15910,

    PUNT_CREATURE                   = 15922, //invisible viscidus trigger, used in stomach
};

enum eSpells {
    // Phase 1 spells
    SPELL_FREEZE_ANIMATION          = 16245, // Dummy spell to avoid the eye gazing around during dark glare
    SPELL_ROTATE_TRIGGER            = 26137,
    SPELL_ROTATE_NEGATIVE_360       = 26136,
    SPELL_ROTATE_POSITIVE_360       = 26009,
    SPELL_DARK_GLARE                = 26029,
    
    // Shared spells
    SPELL_GREEN_EYE_BEAM            = 26134,

    // Mob spells
    SPELL_THRASH                    = 3391,
    SPELL_GROUND_TREMOR             = 6524,
    SPELL_PUNT_UPWARD               = 16716,
    SPELL_MASSIVE_GROUND_RUPTURE    = 26100, // currently unused, ~1k physical huge knockback, not sure who should do it, if any
    SPELL_GROUND_RUPTURE_PHYSICAL   = 26139, // used by small tentacles
    SPELL_HAMSTRING                 = 26141,
    SPELL_MIND_FLAY                 = 26143,
    SPELL_GROUND_RUPTURE_NATURE     = 26478, //used by giant tentacles
    
    //C'thun spells
    SPELL_EXIT_STOMACH_KNOCKBACK    = 25383,
    SPELL_CARAPACE_OF_CTHUN         = 26156,
    SPELL_DIGESTIVE_ACID_TELEPORT   = 26220, // Not yet used, seems to port C'thun instead of player no matter what.
    SPELL_TRANSFORM                 = 26232,
    SPELL_CTHUN_VULNERABLE          = 26235,
    SPELL_MOUTH_TENTACLE            = 26332,
    SPELL_PORT_OUT_STOMACH          = 26648, // Not yet used, was killing c'thun too. Maybe that's intended => a respawn?
    SPELL_DIGESTIVE_ACID            = 26476,



};

static const float stomachPortPosition[4] = 
{
    -8562.0f, 2037.0f, -96.0f, 5.05f
};

static const float fleshTentaclePositions[2][4] = 
{
    { -8571.0f, 1990.0f, -98.0f, 1.22f },
    { -8525.0f, 1994.0f, -98.0f, 2.12f }
};

static const float puntPosition[3] =
{
    -8545.9f, 1987.25f, -96.0f
};

static const float eyeTentaclePositions[8][3] =
{
    { -8547.269531f, 1986.939941f, 100.490351f },
    { -8556.047852f, 2008.144653f, 100.598129f },
    { -8577.246094f, 2016.939941f, 100.320351f },
    { -8598.457031f, 2008.178467f, 100.320351f },
    { -8607.269531f, 1986.987671f, 100.490351f },
    { -8598.525391f, 1965.769043f, 100.490351f },
    { -8577.340820f, 1956.940063f, 100.536636f },
    { -8556.115234f, 1965.667725f, 100.598129f }
};

enum CThunPhase
{
    PHASE_EYE_NORMAL = 0,
    PHASE_EYE_DARK_GLARE = 1,
    PHASE_TRANSITION = 2,
    PHASE_CTHUN_INVULNERABLE = 3,
    PHASE_CTHUN_WEAKENED = 4,
    PHASE_CTHUN_DONE = 5,
};

using SpellTarSelectFunction = std::function<Unit*(Creature*)>;

class SpellTimer {
public:
    SpellTimer(Creature* creature, 
        uint32 spellID, 
        uint32 initialCD, 
        std::function<uint32()> resetCD,
        bool triggeredSpell, 
        SpellTarSelectFunction targetSelectFunc, 
        bool retryOnFail = false) :
        m_creature(creature),
        spellID(spellID),
        cooldown(initialCD),
        resetCD(resetCD),
        triggered(triggeredSpell),
        targetSelectFunc(targetSelectFunc),
        timeSinceLast(std::numeric_limits<uint32>::max()),
        retryOnFail(retryOnFail)
    {}

    virtual void Reset(int custom = -1) {
        if (custom >= 0) {
            cooldown = static_cast<uint32>(custom);
        }
        else {
            if (!resetCD)
                cooldown = 0;
            else
                cooldown = resetCD();
        }
    }

    // Returns true when the cooldown reaches < diff, a cast is attempted, and cooldown is reset
    virtual bool Update(uint32 diff) {
        if (cooldown < diff) {
            Unit* target = targetSelectFunc(m_creature);
            bool didCast = false;
            if (target) {
                if(m_creature->AI()->DoCastSpellIfCan(target, spellID, triggered ? CAST_TRIGGERED : 0) == CAST_OK) {
                    didCast = true;
                }
            }
            if (retryOnFail && !didCast) {
                return false;
            }
            else {
                if (!resetCD)
                    cooldown = 0;
                else
                    cooldown = resetCD();
                timeSinceLast = 0;
                return true;
            }
        }
        else {
            cooldown -= diff;
            timeSinceLast += diff;
        }
        return false;
    }

    uint32 TimeSinceLast() {
        return timeSinceLast;
    }

protected:
    Creature* m_creature;
    uint32 spellID;
    uint32 cooldown;
    std::function<uint32()> resetCD;
    bool triggered;
    bool onlyOnce;
    bool retryOnFail;
    uint32 timeSinceLast;
    SpellTarSelectFunction targetSelectFunc;

};

class OnlyOnceSpellTimer : public SpellTimer {
public:
    OnlyOnceSpellTimer(Creature* creature, uint32 spellID, uint32 initialCD, std::function<uint32()> resetCD,
        bool triggeredSpell, SpellTarSelectFunction targetSelectFunc, bool retryOnFail=false) :
        SpellTimer(creature, spellID, initialCD, resetCD, triggeredSpell, targetSelectFunc, retryOnFail),
        didOnce(false)
        {}

    void Reset(int custom = -1) override {
        SpellTimer::Reset(custom);
        didOnce = false;
    }

    bool Update(uint32 diff) override {
        if (!didOnce) {
            if (SpellTimer::Update(diff)) {
                didOnce = true;
            }
        }
        else {
            timeSinceLast += diff;
        }
        return didOnce;
    }

    bool DidCast() {
        return didOnce;
    }
private:
    bool didOnce;
    
};

using CThunStomachList = std::vector<std::pair<ObjectGuid, StomachTimers>>;

bool PlayerInStomach(Unit *unit, const CThunStomachList& stomachList)
{
    //return unit->GetPositionZ() < -30.0f;

    auto it = std::find_if(stomachList.begin(), stomachList.end(),
        [unit](const std::pair<ObjectGuid, StomachTimers>& e) {
        if (unit->GetObjectGuid() == e.first) {
            return true;
        }
        return false;

        return e.first == unit->GetObjectGuid();
    });

    return it != stomachList.end();
}

Player* SelectRandomAliveNotStomach(instance_temple_of_ahnqiraj* instance)
{
    if (!instance) return nullptr;
    std::list<Player*> temp;
    std::list<Player*>::iterator j;
    const Map::PlayerList& PlayerList = instance->GetMap()->GetPlayers();
    const CThunStomachList& stomachList = instance->GetPlayersInStomach();

    if (!PlayerList.isEmpty())
    {
        for (Map::PlayerList::const_iterator itr = PlayerList.begin(); itr != PlayerList.end(); ++itr)
        {
            if (Player* player = itr->getSource())
            {
                if (!player->isDead() && !player->isGameMaster() && !PlayerInStomach(player, stomachList)) {
                    temp.push_back(player);
                }
            }
        }
    }

    if (temp.empty())
        return NULL;

    j = temp.begin();

    if (temp.size() > 1) {
        
        uint32 randval = urand(0, temp.size() - 1);
        sLog.outBasic("%d, %d", randval);
        advance(j, randval);
    }

    return (*j);
}

void SpawnEyeTentacles(Creature* relToThisCreature)
{

    //float centerX = relToThisCreature->GetPositionX();
    //float centerY = relToThisCreature->GetPositionY();
    //float radius = 30.0f;
    //float angle = 360.0f / 8.0f;

    for (uint8 i = 0; i < 8; i++)
    {
        //float x = centerX + cos(((float)i * angle) * (3.14f / 180.0f)) * radius;
        //float y = centerY + sin(((float)i * angle) * (3.14f / 180.0f)) * radius;
        //float z = relToThisCreature->GetMap()->GetHeight(x, y, relToThisCreature->GetPositionZ()) + 0.1f;
        //sLog.outBasic("{%.6f, %.6f, %.6f},", x, y, z);

        float x = eyeTentaclePositions[i][0];
        float y = eyeTentaclePositions[i][1];
        float z = eyeTentaclePositions[i][2];
        if (Creature* Spawned = relToThisCreature->SummonCreature(MOB_EYE_TENTACLE, x, y, z, 0,
            TEMPSUMMON_TIMED_DESPAWN_OUT_OF_COMBAT, 500))
        {
            Spawned->SetInCombatWithZone();
        }
    }
}

bool SpawnTentacleIfReady(Creature* relToCreature, uint32 diff, uint32& timer, uint32 resetTo, uint32 id)
{
    if (timer < diff) {
        instance_temple_of_ahnqiraj* instance = (instance_temple_of_ahnqiraj*)relToCreature->GetInstanceData();
        if (Unit* target = SelectRandomAliveNotStomach(instance))
        {
            if (target->GetPositionZ() < -30.0f) {
                sLog.outBasic("Trying to spawn %i <-30.0f", id);
            }
            if (Creature* Spawned = relToCreature->SummonCreature(id,
                target->GetPositionX() + frand(-1.0f, 1.0f),
                target->GetPositionY() + frand(-1.0f, 1.0f),
                target->GetPositionZ(),
                0,
                TEMPSUMMON_TIMED_DESPAWN_OUT_OF_COMBAT, 500))
            {
                Spawned->AI()->AttackStart(target);
            }
            timer = resetTo;
            return true;
        }
    }
    else {
        timer -= diff;
    }
    return false;
}

// Rootet mob-type function for selecting attack target, taken from boss_ragnaros.cpp with
// one small change. Using pMainTarget->IsWithinMeleeRange(m_creature) instead of the other
// way around, to make sure the player and the creature always believe they can reach each other
// at the same distance. IsWithinMeleeRange will return different values for player and creature
// unless boundingradius and combatreach are very fine tuned it seems.
// ToDo: Should we reset threat of TopAggro if he leaves melee and a target-swap happens?
bool CheckForMelee(Creature* m_creature)
{
    // at first we check for the current player-type target
    Unit* pMainTarget = m_creature->getVictim();
    if (pMainTarget->GetTypeId() == TYPEID_PLAYER && !pMainTarget->ToPlayer()->isGameMaster() &&
        pMainTarget->IsWithinMeleeRange(m_creature) && m_creature->IsWithinLOSInMap(pMainTarget))
    {
        if (m_creature->isAttackReady() && !m_creature->IsNonMeleeSpellCasted(false))
        {
            m_creature->AttackerStateUpdate(pMainTarget);
            m_creature->resetAttackTimer();
        }

        return true;
    }

    // at second we look for any melee player-type target (if current target is not reachable)
    if (Unit* pTarget = m_creature->SelectAttackingTarget(ATTACKING_TARGET_TOPAGGRO, 0, nullptr,
        SELECT_FLAG_PLAYER_NOT_GM | SELECT_FLAG_IN_LOS | SELECT_FLAG_IN_MELEE_RANGE))
    {
        // erase current target's threat as soon as we switch the target now
        m_creature->getThreatManager().modifyThreatPercent(m_creature->getVictim(), -100);

        // give the new target aggro
        m_creature->getThreatManager().modifyThreatPercent(pTarget, 100);

        if (m_creature->isAttackReady() && !m_creature->IsNonMeleeSpellCasted(false))
        {
            m_creature->SetFacingToObject(pTarget);
            m_creature->AttackerStateUpdate(pTarget);
            m_creature->resetAttackTimer();
        }

        return true;
    }

    // at third we take any melee pet target just to punch in the face
    if (Unit* pTarget = m_creature->SelectAttackingTarget(ATTACKING_TARGET_TOPAGGRO, 0, nullptr,
        SELECT_FLAG_PET | SELECT_FLAG_IN_LOS | SELECT_FLAG_IN_MELEE_RANGE))
    {
        // erase current target's threat as soon as we switch the target now
        m_creature->getThreatManager().modifyThreatPercent(m_creature->getVictim(), -100);

        // give the new target aggro
        m_creature->getThreatManager().modifyThreatPercent(pTarget, 100);

        if (m_creature->isAttackReady() && !m_creature->IsNonMeleeSpellCasted(false))
        {
            m_creature->SetFacingToObject(pTarget);
            m_creature->AttackerStateUpdate(pTarget);
            m_creature->resetAttackTimer();
        }

        return true;
    }

    // at fourth we take anything to wipe it out and log (whatever, just in case)
    if (Unit* pTarget = m_creature->SelectAttackingTarget(ATTACKING_TARGET_TOPAGGRO, 0, nullptr,
        SELECT_FLAG_NOT_PLAYER | SELECT_FLAG_IN_LOS | SELECT_FLAG_IN_MELEE_RANGE))
    {
        // erase current target's threat as soon as we switch the target now
        m_creature->getThreatManager().modifyThreatPercent(m_creature->getVictim(), -100);

        // give the new target aggro
        m_creature->getThreatManager().modifyThreatPercent(pTarget, 100);

        if (m_creature->isAttackReady() && !m_creature->IsNonMeleeSpellCasted(false))
        {
            m_creature->SetFacingToObject(pTarget);
            m_creature->AttackerStateUpdate(pTarget);
            m_creature->resetAttackTimer();
        }
        return true;
        //sLog.outError("[MoltenCore.Ragnaros] Target type #4 reached with name <%s> and entry <%u>.", pTarget->GetName(), pTarget->GetEntry());
    }
    return false;
    // nothing in melee at all
    //sLog.outError("[MoltenCore.Ragnaros] CheckForMelee hits the end. Nothing in melee.");
}

// Same logic for giant and regular claw tentacle, so avoid duplication. 
// Returns null until teleport takes place. Returns new target pointer on teleport
Player* UpdateClawEvade(uint32 diff, uint32& EvadeTimer, Creature* m_creature, 
    ObjectGuid& Portal, instance_temple_of_ahnqiraj* m_pInstance)
{
    if (EvadeTimer < diff)
    {
        if (Player* target = SelectRandomAliveNotStomach(m_pInstance))
        {
            //Dissapear and reappear at new position
            m_creature->SetVisibility(VISIBILITY_OFF);

            m_creature->NearTeleportTo(
                target->GetPositionX() + frand(-1.0f, 1.0f),
                target->GetPositionY() + frand(-1.0f, 1.0f),
                target->GetPositionZ(),
                0);

            if (Creature* pCreature = m_creature->GetMap()->GetCreature(Portal))
            {
                pCreature->SetVisibility(VISIBILITY_OFF);
                pCreature->NearTeleportTo(m_creature->GetPositionX(), m_creature->GetPositionY(), target->GetPositionZ(), 0);
                pCreature->SetVisibility(VISIBILITY_ON);
            }
            m_creature->SetVisibility(VISIBILITY_ON);
            return target;
        }
    }
    else
        EvadeTimer -= diff;
    return nullptr;
}

// Helper functions for SpellTimer users
Unit* selectRandNotStomachFunc(Creature* c) {
    instance_temple_of_ahnqiraj* inst = dynamic_cast<instance_temple_of_ahnqiraj*>(c->GetInstanceData());
    if (inst) {
        return SelectRandomAliveNotStomach(inst);
    }
    return nullptr;
}
Unit* selectSelfFunc(Creature* c) {
    return c;
}
Unit* selectTargetFunc(Creature* c) {
    return c->getVictim();
}

// If defined, each player in stomach has his own punt timer.
// Otherwise the punt timer starts each time a player goes in range,
// and all players in range once the timer finishes, gets punted.
// #define USE_INDIVIDUAL_PUNT_TIMER


// ================== PHASE 1 CONSTANTS ==================
static const uint32 P1_EYE_TENTACLE_RESPAWN_TIMER   = 45000;
static const uint32 SPELL_ROTATE_TRIGGER_CASTTIME   = 3000;
static const uint32 EYE_BEAM_PHASE_DURATION         = 50000;    // -SPELL_ROTATE_TRIGGER_CASTTIME;
static const uint32 DARK_GLARE_PHASE_DURATION       = 40000;    // +SPELL_ROTATE_TRIGGER_CASTTIME;
static const int32  MAX_INITIAL_PULLER_HITS         = 3;        // How many times will c'thun target the initial 
                                                                // puller with green beam before random target.
static const int32  P1_GREEN_BEAM_COOLDOWN          = 3000;     // Green beam has a 2 sec cast time. If this number is > 2000, 
                                                                // the cooldown will be P1_GREEN_BEAM_COOLDOWN - 2000
uint32 clawTentacleSpanCooldownFunc()               { return urand(6000, 12000); }
// =======================================================

// ================== PHASE 2 CONSTANTS ==================
static const uint32 P2_EYE_TENTACLE_RESPAWN_TIMER   = 30000;
static const uint32 GIANT_CLAW_RESPAWN_TIMER        = 60000;
static const uint32 STOMACH_GRAB_COOLDOWN           = 10000;
static const uint32 GIANT_EYE_RESPAWN_TIMER         = 60000;
static const uint32 STOMACH_GRAB_DURATION           = 3500;
static const uint32 WEAKNESS_DURATION               = 45000;
static const uint32 P2_FIRST_GIANT_CLAW_SPAWN       = 8000;
static const uint32 P2_FIRST_EYE_TENTACLE_SPAWN     = 38000;
static const uint32 P2_FIRST_GIANT_EYE_SPAWN        = 38000;
static const uint32 P2_FIRST_STOMACH_GRAB           = 18000 - STOMACH_GRAB_DURATION;
// =======================================================

// ======================= MISC ==========================
static const uint32 GROUND_RUPTURE_DELAY            = 0;            // ms after spawn that the ground rupture will be cast
static const uint32 HAMSTRING_INITIAL_COOLDOWN      = 2000;         // Claw tentacle hamstring cooldown after spawn/tp
uint32 hamstringResetCooldownFunc()                 { return 5000; }// Claw tentacle hamstring cooldown after use
uint32 trashResetCooldownFunc()                     { return urand(6000, 12000); }
uint32 groundTremorResetCooldownFunc()              { return urand(6000, 12000); }
uint32 CLAW_TENTACLE_FIRST_MELEE_DELAY              = 1000; // Earliest possible point for a claw tentacle to melee after spawn/tp
uint32 CLAW_TENTACLE_EVADE_PORT_COOLDOWN            = 5000; // How long does a claw tentacle evade before TPing to new target

uint32 GIANT_EYE_BEAM_COOLDOWN                      = 2100; // How often will giant eye tentacles cast green beam
uint32 GIANT_EYE_INITIAL_GREEN_BEAM_COOLDOWN        = 0;    // How long will giant eye wait after spawn before casting
// =======================================================

struct cthunAI : public ScriptedAI
{
    instance_temple_of_ahnqiraj* m_pInstance;

    uint32 EyeTentacleTimer;
    uint32 GiantClawTentacleTimer;
    uint32 GiantEyeTentacleTimer;
    uint32 NextStomachEnterGrab;
    uint32 StomachEnterPortTimer;
    ObjectGuid StomachEnterTargetGUID;
    uint32 WeaknessTimer;

    uint32 stomachPuntTimer;
    ObjectGuid puntCreatureGuid;

    uint32 EyeDeathAnimTimer;
    uint32 CthunEmergeTimer;

    std::vector<ObjectGuid> fleshTentacles;

    cthunAI(Creature* pCreature) : ScriptedAI(pCreature)
    {
        SetCombatMovement(false);
        
        m_pInstance = (instance_temple_of_ahnqiraj*)pCreature->GetInstanceData();
        
        if (!m_pInstance)
            sLog.outError("SD0: No Instance eye_of_cthunAI");
        
        pCreature->RemoveAurasDueToSpell(SPELL_TRANSFORM);
        pCreature->DeMorph();

        Reset();
        DoSpawnCreature(MOB_CTHUN_PORTAL, 0.0f, 0.0f, 0.0f, 0.0f, TEMPSUMMON_CORPSE_DESPAWN, 0);
    }

    void Reset()
    {
        EyeDeathAnimTimer = 4000; // It's really 5 seconds, but 4 sec in CthunEmergeTimer takes over the logic
        CthunEmergeTimer = 8000;

        stomachPuntTimer = StomachTimers::PUNT_CAST_TIME;
        puntCreatureGuid = 0;

        ResetartUnvulnerablePhase();

        // Reset visibility
        m_creature->SetVisibility(VISIBILITY_OFF);
        if (m_creature->HasAura(SPELL_CTHUN_VULNERABLE)) {
            m_creature->RemoveAurasDueToSpell(SPELL_CTHUN_VULNERABLE);
        }
        m_creature->SetVisibility(VISIBILITY_ON);
        
        while(fleshTentacles.size() > 0) {
            if (Creature* tentacle = m_creature->GetMap()->GetCreature(fleshTentacles[0])) {
                tentacle->ForcedDespawn();
            }
            fleshTentacles.erase(fleshTentacles.begin());
        }
        
        Map::PlayerList const &PlayerList = m_creature->GetMap()->GetPlayers();
        if (!PlayerList.isEmpty()) {
            for (Map::PlayerList::const_iterator itr = PlayerList.begin(); itr != PlayerList.end(); ++itr) {
                if (Player* player = itr->getSource())
                {
                    player->RemoveAurasDueToSpell(SPELL_DIGESTIVE_ACID);
                }
            }
        }

        if (m_pInstance)
        {
            m_pInstance->GetPlayersInStomach().clear();
            m_pInstance->SetData(TYPE_CTHUN_PHASE, 0);
            m_pInstance->SetData(TYPE_CTHUN, NOT_STARTED);

            Creature* b_Cthun = m_pInstance->GetSingleCreatureFromStorage(NPC_CTHUN);
            if (b_Cthun) {
                //these two shouldnt be needed with Respawn imo, but respawn dosent seem to do it?
                //Does respawn just call this same function or whut
                b_Cthun->SetFlag(UNIT_FIELD_FLAGS, UNIT_FLAG_NOT_SELECTABLE | UNIT_FLAG_NON_ATTACKABLE);
                
                // Demorph should set C'thuns modelId back to burrowed. 
                // Also removing SPELL_TRANSFORM in case of reset just as he was casting that.
                b_Cthun->RemoveAurasDueToSpell(SPELL_TRANSFORM);
                b_Cthun->DeMorph();
                
                b_Cthun->Respawn();
            }

            Creature* b_Eye = m_pInstance->GetSingleCreatureFromStorage(NPC_EYE_OF_C_THUN);
            if (b_Eye) {
                b_Eye->Respawn();
            }
        }

        //todo: do this? Need to make sure the tentacle portals despawn on bad reset 
        while (Creature* pPortal = GetClosestCreatureWithEntry(m_creature, MOB_SMALL_PORTAL, 50.0f)) {
            pPortal->ForcedDespawn();
        }
        while (Creature* pPortal = GetClosestCreatureWithEntry(m_creature, MOB_GIANT_PORTAL, 50.0f)) {
            pPortal->ForcedDespawn();
        }
    }

    // this is called ~2 seconds after P1 eye dies,
    // and every time vulnerable phase ends.
    void ResetartUnvulnerablePhase() {
        GiantClawTentacleTimer  = P2_FIRST_GIANT_CLAW_SPAWN;
        EyeTentacleTimer        = P2_FIRST_EYE_TENTACLE_SPAWN;
        GiantEyeTentacleTimer   = P2_FIRST_GIANT_EYE_SPAWN;
        
        StomachEnterTargetGUID  = 0;
        StomachEnterPortTimer   = 0;
        NextStomachEnterGrab    = P2_FIRST_STOMACH_GRAB;

        WeaknessTimer           = 0;
        SpawnFleshTentacles();
    }
   
    void UpdateAI(const uint32 diff)
    {
        if (!m_pInstance)
            return;

        if (m_pInstance->GetData(TYPE_CTHUN_PHASE) < PHASE_TRANSITION)
            return;

        m_creature->SetInCombatWithZone();

        //Calling SelectHostileTarget() makes the eye
        //turn to it's attacker. So instead of using that for evade check
        //we do a simple check if there are alive players in instance before
        //calling SelectHostileTarget() to handle evading.
        if (!m_pInstance->GetPlayerInMap(true, false)) {
            m_creature->OnLeaveCombat();
            Reset();
            return;
        }
        
        m_creature->SetTargetGuid(0);

        VerifyAnyPlayerAliveOutside();
        UpdatePlayersInStomach(diff);

        switch (m_pInstance->GetData(TYPE_CTHUN_PHASE)) {
        case PHASE_TRANSITION: {
            if (EyeDeathAnimTimer > 0) {

                if (EyeDeathAnimTimer < diff) {
                    EyeDeathAnimTimer = 0;
                    CthunEmergeTimer = 8000;

                    sLog.outBasic("Starting C'thun emerge animation");
                    ResetartUnvulnerablePhase();

                    m_creature->RemoveFlag(UNIT_FIELD_FLAGS, UNIT_FLAG_NOT_SELECTABLE);
                    m_creature->SetVisibility(VISIBILITY_OFF);
                    m_creature->CastSpell(m_creature, SPELL_TRANSFORM, true);
                    
                    m_creature->SetVisibility(VISIBILITY_ON);
                    
                    m_creature->CastSpell(m_creature, SPELL_TRANSFORM, true);
                }
                else {
                    EyeDeathAnimTimer -= diff;
                }
            }
            else {
                
                TentacleTimers(diff);
                UpdateStomachGrab(diff);
                

                if (CthunEmergeTimer < diff) {
                    m_creature->RemoveFlag(UNIT_FIELD_FLAGS, UNIT_FLAG_NON_ATTACKABLE);
                    m_creature->SetInCombatWithZone();
                    m_pInstance->SetData(TYPE_CTHUN_PHASE, PHASE_CTHUN_INVULNERABLE);
                    sLog.outBasic("Entering INVULNERABLE_STATE");
                }
                else {
                    CthunEmergeTimer -= diff;
                }
            }
            break;
        case PHASE_CTHUN_INVULNERABLE:
            // Weaken if both Flesh Tentacles are killed
            // Should be fair to skip InvulnerablePhase update if both
            // tentacles are already killed.
            if (fleshTentacles.size() == 0) {
                WeaknessTimer = WEAKNESS_DURATION;

                DoScriptText(EMOTE_WEAKENED, m_creature);
                m_creature->CastSpell(m_creature, SPELL_CTHUN_VULNERABLE, true);
                m_pInstance->SetData(TYPE_CTHUN_PHASE, PHASE_CTHUN_WEAKENED);
                // If there is a grabbed player, release him.
                if (!StomachEnterTargetGUID.IsEmpty()) {
                    if (Player* pPlayer = m_creature->GetMap()->GetPlayer(StomachEnterTargetGUID)) {
                        pPlayer->RemoveAurasDueToSpell(SPELL_MOUTH_TENTACLE);
                    }
                }
                m_creature->RemoveAurasDueToSpell(SPELL_CARAPACE_OF_CTHUN);
                sLog.outBasic("Entering VULNERABLE_STATE");
            }
            else {
                TentacleTimers(diff);

                UpdateStomachGrab(diff);
            }
            break;
        case PHASE_CTHUN_WEAKENED:
            // If weakend runs out
            if (WeaknessTimer < diff) {
                ResetartUnvulnerablePhase();
                // visibility on/off is sadly needed to update him to do animation again
                // it looks stupid though, so if there is a way to avoid it, pls find.
                //m_creature->SetVisibility(VISIBILITY_OFF);
                m_creature->RemoveAurasDueToSpell(SPELL_CTHUN_VULNERABLE);
                m_creature->SetVisibility(VISIBILITY_ON);
                m_pInstance->SetData(TYPE_CTHUN_PHASE, PHASE_CTHUN_INVULNERABLE);
                m_creature->CastSpell(m_creature, SPELL_CARAPACE_OF_CTHUN, true);
                sLog.outBasic("Entering INVULNERABLE_STATE");
            }
            else {
                WeaknessTimer -= diff;
            }
            break;
        default:
            sLog.outError("C'Thun in bugged state: %i", m_pInstance->GetData(TYPE_CTHUN_PHASE));
        }
        }
    }

    void VerifyAnyPlayerAliveOutside()
    {
        if (!SelectRandomAliveNotStomach(m_pInstance)) {
            for (auto iter = m_pInstance->GetPlayersInStomach().begin(); iter != m_pInstance->GetPlayersInStomach().end(); iter++) {
                if (Player* p = m_creature->GetMap()->GetPlayer(iter->first)) {
                    if (p->isAlive()) {
                        p->KillPlayer();
                        //m_creature->CastSpell(p, SPELL_PORT_OUT_STOMACH, true);
                    }
                }
            }
        }
    }
    
    void SpawnFleshTentacles() {

        if (fleshTentacles.size() != 0) {
            sLog.outBasic("SpawnFleshTentacles() called, but there are already %i tentacles up.", fleshTentacles.size());
        }
        sLog.outBasic("Spawning flesh tentacles");
        //Spawn 2 flesh tentacles in C'thun stomach
        for (uint32 i = 0; i < 2; i++) {
            Creature* pSpawned = m_creature->SummonCreature(MOB_FLESH_TENTACLE,
                fleshTentaclePositions[i][0],
                fleshTentaclePositions[i][1],
                fleshTentaclePositions[i][2],
                fleshTentaclePositions[i][3],
                TEMPSUMMON_CORPSE_DESPAWN, 0);

            if (pSpawned) {
                fleshTentacles.push_back(pSpawned->GetObjectGuid());
            }
        }
    }

    void UpdateStomachGrab(uint32 diff) {
        if (!StomachEnterTargetGUID.IsEmpty()) {
            if (StomachEnterPortTimer < diff) {
                if (Player* pPlayer = m_creature->GetMap()->GetPlayer(StomachEnterTargetGUID)) {

                    DoTeleportPlayer(pPlayer, stomachPortPosition[0], stomachPortPosition[1], stomachPortPosition[2], stomachPortPosition[3]);
                    pPlayer->RemoveAurasDueToSpell(SPELL_MOUTH_TENTACLE);

                    m_pInstance->GetPlayersInStomach().push_back(std::make_pair(StomachEnterTargetGUID, StomachTimers()));
                    m_creature->CastSpell(pPlayer, SPELL_DIGESTIVE_ACID, true);
                }

                StomachEnterTargetGUID = 0;
                StomachEnterPortTimer = 0;
            }
            else {
                StomachEnterPortTimer -= diff;
            }
        }

        if (NextStomachEnterGrab < diff) {
            if (Player* target = SelectRandomAliveNotStomach(m_pInstance)) {
                target->InterruptNonMeleeSpells(false);
                target->CastSpell(target, SPELL_MOUTH_TENTACLE, true, NULL, NULL, m_creature->GetObjectGuid());
                StomachEnterPortTimer = STOMACH_GRAB_DURATION;
                StomachEnterTargetGUID = target->GetObjectGuid();
            }
            NextStomachEnterGrab = STOMACH_GRAB_COOLDOWN;
        }
        else {
            NextStomachEnterGrab -= diff;
        }

    }

    void TentacleTimers(uint32 diff)
    {
        SpawnTentacleIfReady(m_creature, diff, GiantClawTentacleTimer, GIANT_CLAW_RESPAWN_TIMER, MOB_GIANT_CLAW_TENTACLE);
        SpawnTentacleIfReady(m_creature, diff, GiantEyeTentacleTimer, GIANT_EYE_RESPAWN_TIMER, MOB_GIANT_EYE_TENTACLE);
        
        if (EyeTentacleTimer < diff) {
            SpawnEyeTentacles(m_creature);
            //These spawn at every 30 seconds
            EyeTentacleTimer = P2_EYE_TENTACLE_RESPAWN_TIMER;
        }
        else {
            EyeTentacleTimer -= diff;
        }
    }

    void PortPlayerOutOfStomach(Player* player) {
        //Teleport player out
        DoTeleportPlayer(player, m_creature->GetPositionX(), m_creature->GetPositionY(), m_creature->GetPositionZ() + 5, player->GetOrientation());

        //Cast knockback on them
        player->CastSpell(player, SPELL_EXIT_STOMACH_KNOCKBACK, true);

        //Remove the acid debuff
        player->RemoveAurasDueToSpell(SPELL_DIGESTIVE_ACID);
    }

    void UpdatePlayersInStomach(uint32 diff)
    {
        if (m_pInstance->GetData(TYPE_CTHUN_PHASE) == PHASE_CTHUN_DONE) {
            while (m_pInstance->GetPlayersInStomach().size() > 0) {
                Player* player = m_creature->GetMap()->GetPlayer(m_pInstance->GetPlayersInStomach().at(0).first);
                if (player) {
                    PortPlayerOutOfStomach(player);
                }
                m_pInstance->GetPlayersInStomach().erase(m_pInstance->GetPlayersInStomach().begin());
            }
            return;
        }

        for (auto it = m_pInstance->GetPlayersInStomach().begin(); it != m_pInstance->GetPlayersInStomach().end();) {
            Player* player = m_creature->GetMap()->GetPlayer(it->first);
            // player has left the instance or something and is presumably no longer in stomach
            if (!player) {
                sLog.outBasic("Player no longer in instance. Removed from stomach list");
                it = m_pInstance->GetPlayersInStomach().erase(it);
                continue;
            }else if (player->isDead()) {
                sLog.outBasic("Player in stomach dead. Removing from list");
                player->RemoveAurasDueToSpell(SPELL_DIGESTIVE_ACID);
                it = m_pInstance->GetPlayersInStomach().erase(it);
                continue;
            }

            StomachTimers& timers = it->second;
            
            if (timers.playerHasLeftStomach) {
                if (timers.removeFromListIn < diff) {
                    it = m_pInstance->GetPlayersInStomach().erase(it);
                }
                else {
                    timers.removeFromListIn -= diff;
                    ++it;
                }
                continue;
            }
            // Update acid debuff
            if (timers.acidDebuff < diff) {
                m_creature->CastSpell(player, SPELL_DIGESTIVE_ACID, true);
                timers.acidDebuff += StomachTimers::ACID_REFRESH_RATE;
            }
            else {
                timers.acidDebuff -= diff;
            }

#ifdef USE_INDIVIDUAL_PUNT_TIMER
            // update punt timer while player is in the punt area. Otherwise reset timer.
            if (player->GetDistance(puntPosition[0], puntPosition[1], puntPosition[2]) < 5.0f) {
                if (stomachPuntTimer == StomachTimers::PUNT_CAST_TIME) {
                    stomachPuntTimer -= diff;
                }
                
                if (stomachPuntTimer < diff) {

                }
                else {
                    stomachPuntTimer -= diff;
                }


                if (timers.puntCastTime < diff) {
                    // Punt the player if he has been in the area aproximately PUNT_CAST_TIME ms
                    sLog.outBasic("Player in stomach getting punted");
                    player->CastSpell(player, SPELL_PUNT_UPWARD, true);
                    player->RemoveAurasDueToSpell(SPELL_PUNT_UPWARD);
                    timers.puntCastTime = StomachTimers::PUNT_CAST_TIME;
                }
                else {
                    timers.puntCastTime -= diff;
                }

                // Player just arrived at punt area. Start cast visual
                if (timers.puntCastTime == (timers.PUNT_CAST_TIME - diff)) {
                    if (Creature *pCreature = m_creature->SummonCreature(PUNT_CREATURE,
                        puntPosition[0], puntPosition[1], puntPosition[2], 0.0f, TEMPSUMMON_TIMED_DESPAWN, 4450))
                    {
                        sLog.outBasic("Player in stomach arrived at punt area. Starting punt countdown");
                        pCreature->CastSpell(pCreature, 26092, false);
                    }
                }
            }
            else {
                if (timers.puntCastTime != StomachTimers::PUNT_CAST_TIME) {
                    sLog.outBasic("Player in stomach left punt area. Resetting punt countdown");
                }
                timers.puntCastTime = StomachTimers::PUNT_CAST_TIME;
            }
#endif
            // check if we should throw the player out of stomach
            if (player->GetPositionZ() > -40.0f && player->HasMovementFlag(MOVEFLAG_JUMPING)) {
                
                PortPlayerOutOfStomach(player);
                if (StomachTimers::REMOVE_FROM_STOMACH_LIST_DELAY == 0) {
                    //Remove player from stomach list
                    it = m_pInstance->GetPlayersInStomach().erase(it);
                }
                else {
                    it->second.playerHasLeftStomach = true;
                    sLog.outBasic("Player ported out of stomach");
                    ++it;
                }
                continue;
            }

            ++it;
        }
#ifndef USE_INDIVIDUAL_PUNT_TIMER
        //Punt creature despawn timer (4450 vs cast time of 3sec) should be enough to avoid
        //player that has just been punted to retrigger punting
        Creature* testPuntCreature = m_pInstance->GetMap()->GetCreature(puntCreatureGuid);
        if (!testPuntCreature){
            puntCreatureGuid = 0;
        }

        if (!puntCreatureGuid) {
            for (auto it = m_pInstance->GetPlayersInStomach().begin(); it != m_pInstance->GetPlayersInStomach().end();) {
                Player* player = m_creature->GetMap()->GetPlayer(it->first);
                // this should not be needed afaik as it's already done in loop above. But just in case.
                if (!player) {
                    ++it;
                    continue;
                }
                //starting a punt timer
                if (player->GetDistance(puntPosition[0], puntPosition[1], puntPosition[2]) < 7.0f) {
                    if (Creature *pCreature = m_creature->SummonCreature(PUNT_CREATURE,
                        puntPosition[0], puntPosition[1], puntPosition[2], 0.0f, TEMPSUMMON_TIMED_DESPAWN, 4450))
                    {
                        puntCreatureGuid = pCreature->GetObjectGuid();
                        sLog.outBasic("Player in stomach arrived at punt area. Starting punt countdown");
                        pCreature->CastSpell(pCreature, 26092, false);
                        stomachPuntTimer = StomachTimers::PUNT_CAST_TIME;
                    }
                    break;
                }

                ++it;
            }
        }
        else if(stomachPuntTimer < diff){
            for (auto it = m_pInstance->GetPlayersInStomach().begin(); it != m_pInstance->GetPlayersInStomach().end();) {
                Player* player = m_creature->GetMap()->GetPlayer(it->first);
                // this should not be needed afaik as it's already done in loop above. But just in case.
                if (!player) {
                    ++it;
                    continue;
                }
                if (Creature* puntCreature = m_pInstance->GetMap()->GetCreature(puntCreatureGuid)) {
                    if (player->GetDistance(puntCreature) < 7.0f) {
                        player->CastSpell(player, SPELL_PUNT_UPWARD, true);
                        player->RemoveAurasDueToSpell(SPELL_PUNT_UPWARD);
                    }
                }
                ++it;
            }
            // just setting it high so no continous punting happens until punt creature despawns
            // and timer is re-initialized 
            stomachPuntTimer = std::numeric_limits<uint32>::max();
        }
        else {
            stomachPuntTimer -= diff;
        }  
#endif
    }

    void JustDied(Unit* pKiller)
    {
        if (m_pInstance)
        {
            m_pInstance->SetData(TYPE_CTHUN_PHASE, DONE);
            m_pInstance->SetData(TYPE_CTHUN, DONE);
            sLog.outBasic("C'thun died. Enetered DONE phase");
        }
    }

    void FleshTentcleKilled(ObjectGuid guid)
    {
        for (size_t i = 0; i < fleshTentacles.size(); i++) {
            if (fleshTentacles.at(i) == guid) {
                fleshTentacles.erase(fleshTentacles.begin() + i);
                return;
            }
        }
    }

};

struct eye_of_cthunAI : public ScriptedAI
{
    eye_of_cthunAI(Creature* pCreature) : 
        ScriptedAI(pCreature)
    {
        SetCombatMovement(false);

        m_pInstance = dynamic_cast<instance_temple_of_ahnqiraj*>(pCreature->GetInstanceData());
        if (!m_pInstance)
            sLog.outError("SD0: No Instance eye_of_cthunAI");
        
        Reset();
    }

    instance_temple_of_ahnqiraj* m_pInstance;
    
    //Eye beam phase
    uint32 ClawTentacleTimer;

    bool IsAlreadyPulled;

    ObjectGuid initialPullerGuid;
    uint8 eyeBeamCastCount;
    uint32 darkGlarePhaseDuration;
    uint32 eyeBeamPhaseDuration;
    uint32 eyeTentaclesCooldown;
    uint32 eyeBeamCooldown;

    void Reset()
    {
        initialPullerGuid = 0;
        eyeBeamCastCount = 0;
        eyeBeamCooldown = P1_GREEN_BEAM_COOLDOWN;
        eyeBeamPhaseDuration = EYE_BEAM_PHASE_DURATION;

        ClawTentacleTimer = clawTentacleSpanCooldownFunc();
        
        IsAlreadyPulled = false;

        darkGlarePhaseDuration = DARK_GLARE_PHASE_DURATION;
        eyeBeamPhaseDuration = EYE_BEAM_PHASE_DURATION;
        eyeTentaclesCooldown = P1_EYE_TENTACLE_RESPAWN_TIMER;

        //Reset Phase
        if (m_pInstance)
        {
            m_pInstance->SetData(TYPE_CTHUN_PHASE, PHASE_EYE_NORMAL);
            m_pInstance->SetData(TYPE_CTHUN, NOT_STARTED);
        }
        else {
            sLog.outBasic("eye_of_cthunAI: Reset called, but m_pInstance does not exist.");
        }

        if (m_creature) {
            //not sure why its not attackable by default, but its not.
            m_creature->RemoveFlag(UNIT_FIELD_FLAGS, UNIT_FLAG_NON_ATTACKABLE);

            // need to reset it in case of wipe during glare phase
            m_creature->SetOrientation(3.44f);
            RemoveGlarePhaseSpells();
        }
        else {
            sLog.outBasic("eye_of_cthunAI: Reset called, but m_creature does not exist.");
        }
    }

    void UpdateAI(const uint32 diff)
    {
        //No instance
        if (!m_pInstance)
            return;
        
        if (!IsAlreadyPulled) {
            AggroRadius();
            return;
        }
        
        m_creature->SetInCombatWithZone();

        //Calling SelectHostileTarget() makes the eye
        //turn to it's attacker. So instead of using that for evade check
        //we do a simple check if there are alive players in instance before
        //calling SelectHostileTarget() to handle evading.
        if (!m_pInstance->GetPlayerInMap(true, false)) {
            m_creature->OnLeaveCombat();
            Reset();
            return;
        }

        if (m_pInstance->GetData(TYPE_CTHUN_PHASE) == PHASE_EYE_NORMAL) {
            if (eyeBeamPhaseDuration < diff) {
                m_creature->InterruptNonMeleeSpells(false);

                //Select random target for dark beam to start on and start the trigger
                if (Unit* target = m_creature->SelectAttackingTarget(ATTACKING_TARGET_RANDOM, 0))
                {
                    // Remove the target focus but allow the boss to face the current victim
                    m_creature->SetFacingToObject(target);
                    if (DoCastSpellIfCan(m_creature, SPELL_ROTATE_TRIGGER) == CAST_OK)
                    {
                        if (!m_creature->HasAura(SPELL_FREEZE_ANIMATION))
                             m_creature->CastSpell(m_creature, SPELL_FREEZE_ANIMATION, true);
                    }
                    m_creature->SetTargetGuid(ObjectGuid());
                }


                // Switch to dark glare phase
                m_pInstance->SetData(TYPE_CTHUN_PHASE, PHASE_EYE_DARK_GLARE);
                darkGlarePhaseDuration = DARK_GLARE_PHASE_DURATION;
            }
            else {
                eyeBeamPhaseDuration -= diff;

                if(m_creature->HasAura(SPELL_FREEZE_ANIMATION))
                    m_creature->RemoveAurasDueToSpell(SPELL_FREEZE_ANIMATION);

                Unit* target = nullptr;
                if (eyeBeamCastCount < MAX_INITIAL_PULLER_HITS) {
                    target = m_pInstance->GetMap()->GetPlayer(initialPullerGuid);
                }
                
                if (eyeBeamCooldown < diff) {
                    Player* target = SelectRandomAliveNotStomach(m_pInstance);
                    if (DoCastSpellIfCan(target, SPELL_GREEN_EYE_BEAM) == CAST_OK) {
                        // There should not be any LOS check
                        m_creature->InterruptNonMeleeSpells(false);
                        m_creature->SetTargetGuid(target->GetObjectGuid());
                        m_creature->CastSpell(target, SPELL_GREEN_EYE_BEAM, false);
                        eyeBeamCooldown = P1_GREEN_BEAM_COOLDOWN;
                    }
                }
                else {
                    eyeBeamCooldown -= diff;
                }
            }
        }
        else if (m_pInstance->GetData(TYPE_CTHUN_PHASE) == PHASE_EYE_DARK_GLARE) {
            if (darkGlarePhaseDuration < diff) {
                m_pInstance->SetData(TYPE_CTHUN_PHASE, PHASE_EYE_NORMAL);
                eyeBeamPhaseDuration = EYE_BEAM_PHASE_DURATION;
                eyeBeamCooldown = 0; // Should not be any cd now as we cancel dark glare 2 sec before phase end
            }
            else {
                // We remove auras a bit before the phase "ends" to let the red beam "cool down" 
                // and dissapear before first eyeBeam is cast. This will spam for a while but that should not matter
                if (darkGlarePhaseDuration < 2000) {
                    RemoveGlarePhaseSpells();
                }
                
                darkGlarePhaseDuration -= diff;
            }
        }

        if (SpawnTentacleIfReady(m_creature, diff, ClawTentacleTimer, 0, MOB_CLAW_TENTACLE)) {
            //todo: is random correct?
            ClawTentacleTimer = clawTentacleSpanCooldownFunc();
        }
        
        if (eyeTentaclesCooldown < diff) {
            SpawnEyeTentacles(m_creature);
            eyeTentaclesCooldown = P1_EYE_TENTACLE_RESPAWN_TIMER;
        }
        else {
            eyeTentaclesCooldown -= diff;
        }
    }

    void RemoveGlarePhaseSpells() {
        if (m_creature->HasAura(SPELL_ROTATE_NEGATIVE_360)) {
            m_creature->RemoveAurasDueToSpell(SPELL_ROTATE_NEGATIVE_360);
        }
        else if (m_creature->HasAura(SPELL_ROTATE_POSITIVE_360)) {
            m_creature->RemoveAurasDueToSpell(SPELL_ROTATE_POSITIVE_360);
        }
    }

    bool AggroRadius()  
    {
        if (m_creature->getFaction() != 7 && !m_creature->isInCombat())
            m_creature->setFaction(7); // This prevents strange, uncontrolled aggro's through the walls

        // Large aggro radius
        Map::PlayerList const &PlayerList = m_creature->GetMap()->GetPlayers();
        for (Map::PlayerList::const_iterator itr = PlayerList.begin(); itr != PlayerList.end(); ++itr)
        {
            Player* pPlayer = itr->getSource();
            if (pPlayer && pPlayer->isAlive() && !pPlayer->isGameMaster())
            {
                float distToCthun = pPlayer->GetDistanceToCenter(m_creature);
                //float distToCthun = pPlayer->GetDistance(m_creature);
                float zDist = abs(pPlayer->GetPositionZ() - 100.0f);
                // If we're at the same Z axis of cthun, or within the maximum possible pull distance
                if (zDist < 10.0f && distToCthun < 95.0f && pPlayer->IsWithinLOSInMap(m_creature))
                {
                    bool pull = true;
                    
                    //xxx: it will still be possible to hide behind one of the pillars in the room to avoid pulling, 
                    //but I don't think it's really something to take advantage of anyway
                    
                    if(pull)
                    {
                        m_creature->SetFactionTemporary(14);
                        m_creature->SetInCombatWithZone();
                        m_creature->CastSpell(pPlayer, SPELL_GREEN_EYE_BEAM, true);
                        initialPullerGuid = pPlayer->GetObjectGuid();
                        ++eyeBeamCastCount;

                        Creature* b_Cthun = m_pInstance->GetSingleCreatureFromStorage(NPC_CTHUN);
                        if (b_Cthun)
                        {
                            b_Cthun->SetInCombatWithZone();
                            b_Cthun->SetFlag(UNIT_FIELD_FLAGS, UNIT_FLAG_NOT_SELECTABLE);
                            b_Cthun->SetFlag(UNIT_FIELD_FLAGS, UNIT_FLAG_NON_ATTACKABLE);
                        }

                        Creature* b_Portal = m_pInstance->GetSingleCreatureFromStorage(NPC_CTHUN_PORTAL);
                        if (b_Portal)
                        {
                            b_Portal->SetInCombatWithZone();
                            b_Portal->SetFlag(UNIT_FIELD_FLAGS, UNIT_FLAG_NOT_SELECTABLE);
                            b_Portal->SetFlag(UNIT_FIELD_FLAGS, UNIT_FLAG_NON_ATTACKABLE);
                        }
                        IsAlreadyPulled = true;
                        return true;
                    }
                }
            }
        }
        return false;
    }

    void JustDied(Unit *pKiller)
    {
        //Death animation/respawning;
        Creature* b_Cthun = m_pInstance->GetSingleCreatureFromStorage(NPC_CTHUN);
        if (b_Cthun)
        {
           
        }
        m_pInstance->SetData(TYPE_CTHUN_PHASE, PHASE_TRANSITION);
    }

};

struct eye_tentacleAI : public ScriptedAI
{
    uint64 Portal;
    OnlyOnceSpellTimer groundRuptureTimer;
    instance_temple_of_ahnqiraj* m_pInstance;

    eye_tentacleAI(Creature* pCreature) :
        ScriptedAI(pCreature),
        groundRuptureTimer(pCreature, SPELL_GROUND_RUPTURE_PHYSICAL, GROUND_RUPTURE_DELAY, 0, true, selectSelfFunc)
    {
        m_creature->SetFloatValue(UNIT_FIELD_BOUNDINGRADIUS, 4);
        m_creature->SetFloatValue(UNIT_FIELD_COMBATREACH, 4);
        m_pInstance = static_cast<instance_temple_of_ahnqiraj*>(pCreature->GetInstanceData());

        SetCombatMovement(false);
        Reset();
        float rZ = std::max(100.52f, m_creature->GetPositionZ()) - m_creature->GetPositionZ();
        if (Unit* pPortal = DoSpawnCreature(MOB_SMALL_PORTAL, 0.0f, 0.0f, rZ, 0.0f, TEMPSUMMON_DEAD_DESPAWN, 120000))
        {
            pPortal->addUnitState(UNIT_STAT_CAN_NOT_MOVE);
            sLog.outBasic("%.3f", pPortal->GetPositionZ());
            Portal = pPortal->GetObjectGuid();
        }
    }

    
    void DoDespawnPortal() {
        if (!Portal) return;

        if (Creature* pCreature = m_creature->GetMap()->GetCreature(Portal))
            pCreature->ForcedDespawn();
    }

    void JustDied(Unit*)
    {
        DoDespawnPortal();
    }

    void Reset()
    {
        DoDespawnPortal();

        m_creature->SetInCombatWithZone();
        
        groundRuptureTimer.Reset();
    }

    void Aggro(Unit* pWho)
    {
        m_creature->SetInCombatWithZone();
    }

    void UpdateAI(const uint32 diff)
    {
        
        //Check if we have a target
        if (!m_creature->SelectHostileTarget() || !m_creature->getVictim()) {
            return;
        }
       
        if (groundRuptureTimer.Update(diff))
        {
            if(!m_creature->GetCurrentSpell(CurrentSpellTypes::CURRENT_CHANNELED_SPELL))
            {
                if (Player* target = SelectRandomAliveNotStomach(m_pInstance))
                {
                    if (!m_creature->GetCurrentSpell(CurrentSpellTypes::CURRENT_CHANNELED_SPELL)) {
                        if (DoCastSpellIfCan(target, SPELL_MIND_FLAY) == CAST_OK) {
                            //todo: cant get them to turn to a new target. They keep targeting initial target,
                            // even though they cast on another (random, correct) target
                            m_creature->SetFacingToObject(target);
                        }
                    }
                }
            }
            else {
                // Cancel the channel of mindflay if target has been ported to stomach
                if (m_creature->getVictim()->GetPositionZ() < -30.0f) {
                    m_creature->InterruptSpell(CurrentSpellTypes::CURRENT_CHANNELED_SPELL);
                }
            }
        }

        // Only attack if we already did ground rupture, and it's more than 1s ago
        if (groundRuptureTimer.DidCast() && groundRuptureTimer.TimeSinceLast() > CLAW_TENTACLE_FIRST_MELEE_DELAY) {
            DoMeleeAttackIfReady();
        }
    }
};

struct claw_tentacleAI : public ScriptedAI
{
    uint32 EvadeTimer;
    ObjectGuid Portal;
    OnlyOnceSpellTimer groundRuptureTimer;
    SpellTimer hamstringTimer;
    instance_temple_of_ahnqiraj* m_pInstance;
    
    claw_tentacleAI(Creature* pCreature) : 
        ScriptedAI(pCreature),
        groundRuptureTimer(pCreature, SPELL_GROUND_RUPTURE_PHYSICAL, GROUND_RUPTURE_DELAY, 0, true, selectSelfFunc),
        hamstringTimer(pCreature, SPELL_HAMSTRING, HAMSTRING_INITIAL_COOLDOWN, hamstringResetCooldownFunc, false, selectTargetFunc, true)
    {
        m_pInstance = (instance_temple_of_ahnqiraj*)pCreature->GetInstanceData();
        if (!m_pInstance)
            sLog.outError("SD0: No Instance eye_of_cthunAI");

        SetCombatMovement(false);
        Reset();
        std::fabsf(100.52f - m_creature->GetPositionX());
        float rZ = std::max(100.52f, m_creature->GetPositionZ()) - m_creature->GetPositionZ();
        if (Unit* pPortal = DoSpawnCreature(MOB_SMALL_PORTAL, 0.0f, 0.0f, rZ, 0.0f, TEMPSUMMON_DEAD_DESPAWN, 120000))
        {
            Portal = pPortal->GetObjectGuid();
        }
    }


    void JustDied(Unit*)
    {
        if (Creature* pCreature = m_creature->GetMap()->GetCreature(Portal))
            pCreature->ForcedDespawn();
    }

    void Reset()
    {
        groundRuptureTimer.Reset();
        hamstringTimer.Reset(HAMSTRING_INITIAL_COOLDOWN);
        EvadeTimer = CLAW_TENTACLE_EVADE_PORT_COOLDOWN;

        if (Creature* pCreature = m_creature->GetMap()->GetCreature(Portal))
            pCreature->ForcedDespawn();

        m_creature->SetInCombatWithZone();
    }

    void Aggro(Unit* pWho)
    {
        m_creature->SetInCombatWithZone();
    }

    void UpdateAI(const uint32 diff)
    {
        //Check if we have a target
        if (!m_creature->SelectHostileTarget() || !m_creature->getVictim())
            return;

        if (CheckForMelee(m_creature)) {
            EvadeTimer = CLAW_TENTACLE_EVADE_PORT_COOLDOWN;
        }
        else {
            if (Player* target = UpdateClawEvade(diff, EvadeTimer, m_creature, Portal, m_pInstance)) {
                m_creature->resetAttackTimer();
                groundRuptureTimer.Reset();
                hamstringTimer.Reset(HAMSTRING_INITIAL_COOLDOWN);
                EvadeTimer = CLAW_TENTACLE_EVADE_PORT_COOLDOWN;
            }
        }

        groundRuptureTimer.Update(diff);
        hamstringTimer.Update(diff);
    }
};

struct giant_claw_tentacleAI : public ScriptedAI
{
    OnlyOnceSpellTimer groundRuptureTimer;
    SpellTimer hamstringTimer;
    SpellTimer groundTremorTimer;
    SpellTimer trashTimer;
    instance_temple_of_ahnqiraj* m_pInstance;
    uint32 EvadeTimer;
    ObjectGuid Portal;

    giant_claw_tentacleAI(Creature* pCreature) : 
        ScriptedAI(pCreature),
        groundRuptureTimer(pCreature, SPELL_GROUND_RUPTURE_NATURE, GROUND_RUPTURE_DELAY, 0, true, selectSelfFunc),
        hamstringTimer(pCreature, SPELL_HAMSTRING, HAMSTRING_INITIAL_COOLDOWN, hamstringResetCooldownFunc, false, selectTargetFunc, true),
        groundTremorTimer(pCreature, SPELL_GROUND_TREMOR, groundTremorResetCooldownFunc(), groundTremorResetCooldownFunc, true, selectTargetFunc, true),
        trashTimer(pCreature, eSpells::SPELL_THRASH, trashResetCooldownFunc(), trashResetCooldownFunc, false, selectTargetFunc, true)
    {
        m_pInstance = (instance_temple_of_ahnqiraj*)pCreature->GetInstanceData();
        if (!m_pInstance)
            sLog.outError("SD0: No Instance for eye_of_cthunAI");

        SetCombatMovement(false);
        Reset();
        m_creature->SetFloatValue(UNIT_FIELD_BOUNDINGRADIUS, 10);
        m_creature->SetFloatValue(UNIT_FIELD_COMBATREACH, 10);
        if (Unit* pPortal = DoSpawnCreature(MOB_GIANT_PORTAL, 0.0f, 0.0f, 0.0f, 0.0f, TEMPSUMMON_DEAD_DESPAWN, 120000))
            Portal = pPortal->GetObjectGuid();
    }

    void JustDied(Unit*)
    {
        if (Creature* pCreature = m_creature->GetMap()->GetCreature(Portal))
            pCreature->ForcedDespawn();
    }

    void Reset()
    {
        groundRuptureTimer.Reset();
        hamstringTimer.Reset(HAMSTRING_INITIAL_COOLDOWN);
        groundTremorTimer.Reset();
        trashTimer.Reset();
        EvadeTimer = CLAW_TENTACLE_EVADE_PORT_COOLDOWN;

        if (Creature* pCreature = m_creature->GetMap()->GetCreature(Portal))
            pCreature->ForcedDespawn();

        m_creature->SetInCombatWithZone();
    }

    void Aggro(Unit* pWho)
    {
        m_creature->SetInCombatWithZone();
    }

<<<<<<< HEAD
=======
    void AttackClosestTarget()
    {
        DoResetThreat();
        // Large aggro radius
        Map::PlayerList const &PlayerList = m_creature->GetMap()->GetPlayers();
        for (Map::PlayerList::const_iterator itr = PlayerList.begin(); itr != PlayerList.end(); ++itr)
        {
            Player* pPlayer = itr->getSource();
            if (pPlayer && pPlayer->isAlive() && !pPlayer->isGameMaster())
            {
                if (m_creature->IsWithinMeleeRange(pPlayer))
                {
                    m_creature->getThreatManager().addThreatDirectly(pPlayer, 500.0f);
                    m_creature->AI()->AttackStart(pPlayer);
                    return;
                }
            }
        }
    }
    bool CheckForMelee()
    {
        // at first we check for the current player-type target
        Unit* pMainTarget = m_creature->getVictim();
        if (pMainTarget->GetTypeId() == TYPEID_PLAYER && !pMainTarget->ToPlayer()->isGameMaster() &&
            m_creature->IsWithinMeleeRange(pMainTarget) && m_creature->IsWithinLOSInMap(pMainTarget))
        {
            if (m_creature->isAttackReady() && !m_creature->IsNonMeleeSpellCasted(false))
            {
                m_creature->AttackerStateUpdate(pMainTarget);
                m_creature->resetAttackTimer();
            }

            return true;
        }

        // at second we look for any melee player-type target (if current target is not reachable)
        if (Unit* pTarget = m_creature->SelectAttackingTarget(ATTACKING_TARGET_TOPAGGRO, 0, nullptr,
            SELECT_FLAG_PLAYER_NOT_GM | SELECT_FLAG_IN_LOS | SELECT_FLAG_IN_MELEE_RANGE))
        {
            // erase current target's threat as soon as we switch the target now
            m_creature->getThreatManager().modifyThreatPercent(m_creature->getVictim(), -100);

            // give the new target aggro
            m_creature->getThreatManager().modifyThreatPercent(pTarget, 100);

            if (m_creature->isAttackReady() && !m_creature->IsNonMeleeSpellCasted(false))
            {
                m_creature->AttackerStateUpdate(pTarget);
                m_creature->resetAttackTimer();
            }

            return true;
        }

        // at third we take any melee pet target just to punch in the face
        if (Unit* pTarget = m_creature->SelectAttackingTarget(ATTACKING_TARGET_TOPAGGRO, 0, nullptr,
            SELECT_FLAG_PET | SELECT_FLAG_IN_LOS | SELECT_FLAG_IN_MELEE_RANGE))
        {
            // erase current target's threat as soon as we switch the target now
            m_creature->getThreatManager().modifyThreatPercent(m_creature->getVictim(), -100);

            // give the new target aggro
            m_creature->getThreatManager().modifyThreatPercent(pTarget, 100);

            if (m_creature->isAttackReady() && !m_creature->IsNonMeleeSpellCasted(false))
            {
                m_creature->AttackerStateUpdate(pTarget);
                m_creature->resetAttackTimer();
            }

            return true;
        }

        // at fourth we take anything to wipe it out and log (whatever, just in case)
        if (Unit* pTarget = m_creature->SelectAttackingTarget(ATTACKING_TARGET_TOPAGGRO, 0, nullptr,
            SELECT_FLAG_NOT_PLAYER | SELECT_FLAG_IN_LOS | SELECT_FLAG_IN_MELEE_RANGE))
        {
            // erase current target's threat as soon as we switch the target now
            m_creature->getThreatManager().modifyThreatPercent(m_creature->getVictim(), -100);

            // give the new target aggro
            m_creature->getThreatManager().modifyThreatPercent(pTarget, 100);

            if (m_creature->isAttackReady() && !m_creature->IsNonMeleeSpellCasted(false))
            {
                m_creature->AttackerStateUpdate(pTarget);
                m_creature->resetAttackTimer();
            }
            return true;
            //sLog.outError("[MoltenCore.Ragnaros] Target type #4 reached with name <%s> and entry <%u>.", pTarget->GetName(), pTarget->GetEntry());
        }
        return false;
        // nothing in melee at all
        //sLog.outError("[MoltenCore.Ragnaros] CheckForMelee hits the end. Nothing in melee.");
    }

>>>>>>> 1529011f
    void UpdateAI(const uint32 diff)
    {
        //Check if we have a target
        if (!m_creature->SelectHostileTarget() || !m_creature->getVictim())
            return;
<<<<<<< HEAD

        if (CheckForMelee(m_creature)) {
            EvadeTimer = CLAW_TENTACLE_EVADE_PORT_COOLDOWN;
        }
        else {
            if (Player* target = UpdateClawEvade(diff, EvadeTimer, m_creature, Portal, m_pInstance)) {
                m_creature->resetAttackTimer();
                groundRuptureTimer.Reset();
                hamstringTimer.Reset(HAMSTRING_INITIAL_COOLDOWN);
                groundTremorTimer.Reset();
                trashTimer.Reset();
                EvadeTimer = CLAW_TENTACLE_EVADE_PORT_COOLDOWN;
            }
        }
=======
        //Unit* victim = m_creature->getVictim();
        //ObjectGuid oldTarget = victim->GetGUID();
        
        //Evad eTimer
        if (CheckForMelee()) {
            EvadeTimer = CLAW_TENTACLE_EVADE_PORT_COOLDOWN;
        }
        else {
            if (EvadeTimer < diff)
            {
                if (Unit* target = SelectRandomAliveNotStomach(m_pInstance))
                {
                    //Dissapear and reappear at new position
                    m_creature->SetVisibility(VISIBILITY_OFF);

                    m_creature->NearTeleportTo(
                        target->GetPositionX() + frand(-1.0f, 1.0f),
                        target->GetPositionY() + frand(-1.0f, 1.0f),
                        target->GetPositionZ(),
                        0);

                    if (Creature* pCreature = m_creature->GetMap()->GetCreature(Portal))
                    {
                        pCreature->SetVisibility(VISIBILITY_OFF);
                        pCreature->NearTeleportTo(m_creature->GetPositionX(), m_creature->GetPositionY(), target->GetPositionZ(), 0);
                        pCreature->SetVisibility(VISIBILITY_ON);
                    }

                    groundRuptureTimer.Reset();
                    hamstringTimer.Reset(HAMSTRING_INITIAL_COOLDOWN);

                    EvadeTimer = CLAW_TENTACLE_EVADE_PORT_COOLDOWN;
                    AttackStart(target);

                    m_creature->SetVisibility(VISIBILITY_ON);
                }
            }
            else {
                EvadeTimer -= diff;
            }
        }
        /*
        //if (!m_creature->IsWithinMeleeRange(m_creature->getVictim()))
        if (!victim->IsWithinMeleeRange(m_creature))
        {
            m_creature->SetTargetGuid(ObjectGuid());
            if (m_creature->SelectHostileTarget()) {
                victim = m_creature->getVictim();
                m_creature->SetTargetGuid(victim->GetGUID());
            }
            else {
                m_creature->SetTargetGuid(oldTarget);
                //AttackClosestTarget();
                if (EvadeTimer < diff)
                {
                    if (Unit* target = SelectRandomAliveNotStomach(m_pInstance))
                    {
                        //Dissapear and reappear at new position
                        m_creature->SetVisibility(VISIBILITY_OFF);

                        m_creature->NearTeleportTo(
                            target->GetPositionX() + frand(-1.0f, 1.0f),
                            target->GetPositionY() + frand(-1.0f, 1.0f),
                            target->GetPositionZ(),
                            0);

                        if (Creature* pCreature = m_creature->GetMap()->GetCreature(Portal))
                        {
                            pCreature->SetVisibility(VISIBILITY_OFF);
                            pCreature->NearTeleportTo(m_creature->GetPositionX(), m_creature->GetPositionY(), target->GetPositionZ(), 0);
                            pCreature->SetVisibility(VISIBILITY_ON);
                        }

                        groundRuptureTimer.Reset();
                        hamstringTimer.Reset(HAMSTRING_INITIAL_COOLDOWN);

                        EvadeTimer = CLAW_TENTACLE_EVADE_PORT_COOLDOWN;
                        AttackStart(target);

                        m_creature->SetVisibility(VISIBILITY_ON);
                    }
                }
                else {
                    EvadeTimer -= diff;
                }
            }
        }
        else
            EvadeTimer = CLAW_TENTACLE_EVADE_PORT_COOLDOWN;
            */
>>>>>>> 1529011f

        groundTremorTimer.Update(diff);
        groundRuptureTimer.Update(diff);
        hamstringTimer.Update(diff);
        trashTimer.Update(diff);
    }
};

struct giant_eye_tentacleAI : public ScriptedAI
{
    OnlyOnceSpellTimer groundRuptureTimer;
    uint32 BeamTimer;
    uint64 Portal;
    instance_temple_of_ahnqiraj* m_pInstance;
    ObjectGuid beamTargetGuid;

    giant_eye_tentacleAI(Creature* pCreature) : 
        ScriptedAI(pCreature),
        groundRuptureTimer(pCreature, SPELL_GROUND_RUPTURE_NATURE, GROUND_RUPTURE_DELAY, 0, true, selectSelfFunc)
    {
        SetCombatMovement(false);

        m_pInstance = (instance_temple_of_ahnqiraj*)pCreature->GetInstanceData();

        Reset();
        m_creature->SetFloatValue(UNIT_FIELD_BOUNDINGRADIUS, 8);
        m_creature->SetFloatValue(UNIT_FIELD_COMBATREACH, 8);

        if (Unit* pPortal = DoSpawnCreature(MOB_GIANT_PORTAL, 0.0f, 0.0f, 0.0f, 0.0f, TEMPSUMMON_CORPSE_DESPAWN, 0))
            Portal = pPortal->GetObjectGuid();
    }

    void JustDied(Unit*)
    {
        if (Creature* pCreature = m_creature->GetMap()->GetCreature(Portal))
            pCreature->ForcedDespawn();
    }

    void Reset()
    {
        // todo: how long should it wait after ground rupture to do first beam?
        // maybe no wait, maybe some wait
        BeamTimer = GIANT_EYE_INITIAL_GREEN_BEAM_COOLDOWN;
        groundRuptureTimer.Reset();

        if (Creature* pCreature = m_creature->GetMap()->GetCreature(Portal))
            pCreature->ForcedDespawn();
    }

    void Aggro(Unit* pWho)
    {
        m_creature->SetInCombatWithZone();
    }

    void UpdateAI(const uint32 diff)
    {
        if (m_creature->GetCurrentSpell(CurrentSpellTypes::CURRENT_GENERIC_SPELL)) {
            // Stop casting on current target if it's been ported to stomach
            // and immediately start casting on a new target
            if (m_creature->getVictim() && m_creature->getVictim()->GetPositionZ() < -30.0f) {
                m_creature->InterruptNonMeleeSpells(false);
                BeamTimer = 0;
            }
        }
        else if (!m_creature->SelectHostileTarget() || !m_creature->getVictim()) {
            return;
        }

        if(groundRuptureTimer.Update(diff)) {
            if (BeamTimer < diff)
            {
                Player* target = SelectRandomAliveNotStomach(m_pInstance);
                if (target) {
                    beamTargetGuid = target->GetObjectGuid();
                    // There should not be any LOS check
                    m_creature->InterruptNonMeleeSpells(false);
                    m_creature->SetTargetGuid(target->GetObjectGuid());
                    m_creature->CastSpell(target, SPELL_GREEN_EYE_BEAM, false);
                    BeamTimer = GIANT_EYE_BEAM_COOLDOWN;
                }
                /*
                if (DoCastSpellIfCan(target, SPELL_GREEN_EYE_BEAM) != CAST_OK) {
                    //I cant imagine this is a good idea? It will be untankable, and it should be tanked
                    //DoResetThreat();

                    //todo: is it needed to manually set highest threat target?
                    DoMeleeAttackIfReady();
                }
                else {
                    BeamTimer = GIANT_EYE_BEAM_COOLDOWN;
                }
                */
            }
            else
                BeamTimer -= diff;
        }

        // Only attack if we already did ground rupture, and it's more than 1s ago
        if (groundRuptureTimer.DidCast() && groundRuptureTimer.TimeSinceLast() > CLAW_TENTACLE_FIRST_MELEE_DELAY) {
            CheckForMelee(m_creature);
            DoMeleeAttackIfReady();
        }
    }
};

struct flesh_tentacleAI : public ScriptedAI
{
    flesh_tentacleAI(Creature* pCreature) : ScriptedAI(pCreature)
    {
        SetCombatMovement(false);
        Reset();

        m_pInstance = (ScriptedInstance*)pCreature->GetInstanceData();
    }

    ScriptedInstance* m_pInstance;

    void Reset()
    {
    }

    void AttackClosestTarget()
    {
        DoResetThreat();
        // Large aggro radius
        Map::PlayerList const &PlayerList = m_creature->GetMap()->GetPlayers();
        for (Map::PlayerList::const_iterator itr = PlayerList.begin(); itr != PlayerList.end(); ++itr)
        {
            Player* pPlayer = itr->getSource();
            if (pPlayer && pPlayer->isAlive() && !pPlayer->isGameMaster())
            {
                if (m_creature->IsWithinMeleeRange(pPlayer))
                {
                    m_creature->getThreatManager().addThreatDirectly(pPlayer, 500.0f);
                    m_creature->AI()->AttackStart(pPlayer);
                    return;
                }
            }
        }
    }

    void UpdateAI(const uint32 diff)
    {
        //Check if we have a target
        if (!m_creature->SelectHostileTarget() || !m_creature->getVictim())
            return;

        //EvadeTimer
        if (!m_creature->IsWithinMeleeRange(m_creature->getVictim()))
            AttackClosestTarget();

        DoMeleeAttackIfReady();
    }

    void JustDied(Unit* killer)
    {
        if (m_pInstance)
        {
            Creature* b_Cthun = m_pInstance->GetSingleCreatureFromStorage(NPC_CTHUN);
            if (b_Cthun)
                ((cthunAI*)(b_Cthun->AI()))->FleshTentcleKilled(m_creature->GetObjectGuid());
        }
    }
};

//GetAIs
CreatureAI* GetAI_eye_of_cthun(Creature* pCreature)
{
    return new eye_of_cthunAI(pCreature);
}

CreatureAI* GetAI_cthun(Creature* pCreature)
{
    return new cthunAI(pCreature);
}

CreatureAI* GetAI_eye_tentacle(Creature* pCreature)
{
    return new eye_tentacleAI(pCreature);
}

CreatureAI* GetAI_claw_tentacle(Creature* pCreature)
{
    return new claw_tentacleAI(pCreature);
}

CreatureAI* GetAI_giant_claw_tentacle(Creature* pCreature)
{
    return new giant_claw_tentacleAI(pCreature);
}

CreatureAI* GetAI_giant_eye_tentacle(Creature* pCreature)
{
    return new giant_eye_tentacleAI(pCreature);
}

CreatureAI* GetAI_flesh_tentacle(Creature* pCreature)
{
    return new flesh_tentacleAI(pCreature);
}

void AddSC_boss_cthun()
{
    Script *newscript;

    //Eye
    newscript = new Script;
    newscript->Name = "boss_eye_of_cthun";
    newscript->GetAI = &GetAI_eye_of_cthun;
    newscript->RegisterSelf();

    newscript = new Script;
    newscript->Name = "boss_cthun";
    newscript->GetAI = &GetAI_cthun;
    newscript->RegisterSelf();

    newscript = new Script;
    newscript->Name = "mob_eye_tentacle";
    newscript->GetAI = &GetAI_eye_tentacle;
    newscript->RegisterSelf();

    newscript = new Script;
    newscript->Name = "mob_claw_tentacle";
    newscript->GetAI = &GetAI_claw_tentacle;
    newscript->RegisterSelf();

    newscript = new Script;
    newscript->Name = "mob_giant_claw_tentacle";
    newscript->GetAI = &GetAI_giant_claw_tentacle;
    newscript->RegisterSelf();

    newscript = new Script;
    newscript->Name = "mob_giant_eye_tentacle";
    newscript->GetAI = &GetAI_giant_eye_tentacle;
    newscript->RegisterSelf();

    newscript = new Script;
    newscript->Name = "mob_giant_flesh_tentacle";
    newscript->GetAI = &GetAI_flesh_tentacle;
    newscript->RegisterSelf();
}<|MERGE_RESOLUTION|>--- conflicted
+++ resolved
@@ -1497,111 +1497,11 @@
         m_creature->SetInCombatWithZone();
     }
 
-<<<<<<< HEAD
-=======
-    void AttackClosestTarget()
-    {
-        DoResetThreat();
-        // Large aggro radius
-        Map::PlayerList const &PlayerList = m_creature->GetMap()->GetPlayers();
-        for (Map::PlayerList::const_iterator itr = PlayerList.begin(); itr != PlayerList.end(); ++itr)
-        {
-            Player* pPlayer = itr->getSource();
-            if (pPlayer && pPlayer->isAlive() && !pPlayer->isGameMaster())
-            {
-                if (m_creature->IsWithinMeleeRange(pPlayer))
-                {
-                    m_creature->getThreatManager().addThreatDirectly(pPlayer, 500.0f);
-                    m_creature->AI()->AttackStart(pPlayer);
-                    return;
-                }
-            }
-        }
-    }
-    bool CheckForMelee()
-    {
-        // at first we check for the current player-type target
-        Unit* pMainTarget = m_creature->getVictim();
-        if (pMainTarget->GetTypeId() == TYPEID_PLAYER && !pMainTarget->ToPlayer()->isGameMaster() &&
-            m_creature->IsWithinMeleeRange(pMainTarget) && m_creature->IsWithinLOSInMap(pMainTarget))
-        {
-            if (m_creature->isAttackReady() && !m_creature->IsNonMeleeSpellCasted(false))
-            {
-                m_creature->AttackerStateUpdate(pMainTarget);
-                m_creature->resetAttackTimer();
-            }
-
-            return true;
-        }
-
-        // at second we look for any melee player-type target (if current target is not reachable)
-        if (Unit* pTarget = m_creature->SelectAttackingTarget(ATTACKING_TARGET_TOPAGGRO, 0, nullptr,
-            SELECT_FLAG_PLAYER_NOT_GM | SELECT_FLAG_IN_LOS | SELECT_FLAG_IN_MELEE_RANGE))
-        {
-            // erase current target's threat as soon as we switch the target now
-            m_creature->getThreatManager().modifyThreatPercent(m_creature->getVictim(), -100);
-
-            // give the new target aggro
-            m_creature->getThreatManager().modifyThreatPercent(pTarget, 100);
-
-            if (m_creature->isAttackReady() && !m_creature->IsNonMeleeSpellCasted(false))
-            {
-                m_creature->AttackerStateUpdate(pTarget);
-                m_creature->resetAttackTimer();
-            }
-
-            return true;
-        }
-
-        // at third we take any melee pet target just to punch in the face
-        if (Unit* pTarget = m_creature->SelectAttackingTarget(ATTACKING_TARGET_TOPAGGRO, 0, nullptr,
-            SELECT_FLAG_PET | SELECT_FLAG_IN_LOS | SELECT_FLAG_IN_MELEE_RANGE))
-        {
-            // erase current target's threat as soon as we switch the target now
-            m_creature->getThreatManager().modifyThreatPercent(m_creature->getVictim(), -100);
-
-            // give the new target aggro
-            m_creature->getThreatManager().modifyThreatPercent(pTarget, 100);
-
-            if (m_creature->isAttackReady() && !m_creature->IsNonMeleeSpellCasted(false))
-            {
-                m_creature->AttackerStateUpdate(pTarget);
-                m_creature->resetAttackTimer();
-            }
-
-            return true;
-        }
-
-        // at fourth we take anything to wipe it out and log (whatever, just in case)
-        if (Unit* pTarget = m_creature->SelectAttackingTarget(ATTACKING_TARGET_TOPAGGRO, 0, nullptr,
-            SELECT_FLAG_NOT_PLAYER | SELECT_FLAG_IN_LOS | SELECT_FLAG_IN_MELEE_RANGE))
-        {
-            // erase current target's threat as soon as we switch the target now
-            m_creature->getThreatManager().modifyThreatPercent(m_creature->getVictim(), -100);
-
-            // give the new target aggro
-            m_creature->getThreatManager().modifyThreatPercent(pTarget, 100);
-
-            if (m_creature->isAttackReady() && !m_creature->IsNonMeleeSpellCasted(false))
-            {
-                m_creature->AttackerStateUpdate(pTarget);
-                m_creature->resetAttackTimer();
-            }
-            return true;
-            //sLog.outError("[MoltenCore.Ragnaros] Target type #4 reached with name <%s> and entry <%u>.", pTarget->GetName(), pTarget->GetEntry());
-        }
-        return false;
-        // nothing in melee at all
-        //sLog.outError("[MoltenCore.Ragnaros] CheckForMelee hits the end. Nothing in melee.");
-    }
-
->>>>>>> 1529011f
     void UpdateAI(const uint32 diff)
     {
         //Check if we have a target
         if (!m_creature->SelectHostileTarget() || !m_creature->getVictim())
             return;
-<<<<<<< HEAD
 
         if (CheckForMelee(m_creature)) {
             EvadeTimer = CLAW_TENTACLE_EVADE_PORT_COOLDOWN;
@@ -1616,98 +1516,6 @@
                 EvadeTimer = CLAW_TENTACLE_EVADE_PORT_COOLDOWN;
             }
         }
-=======
-        //Unit* victim = m_creature->getVictim();
-        //ObjectGuid oldTarget = victim->GetGUID();
-        
-        //Evad eTimer
-        if (CheckForMelee()) {
-            EvadeTimer = CLAW_TENTACLE_EVADE_PORT_COOLDOWN;
-        }
-        else {
-            if (EvadeTimer < diff)
-            {
-                if (Unit* target = SelectRandomAliveNotStomach(m_pInstance))
-                {
-                    //Dissapear and reappear at new position
-                    m_creature->SetVisibility(VISIBILITY_OFF);
-
-                    m_creature->NearTeleportTo(
-                        target->GetPositionX() + frand(-1.0f, 1.0f),
-                        target->GetPositionY() + frand(-1.0f, 1.0f),
-                        target->GetPositionZ(),
-                        0);
-
-                    if (Creature* pCreature = m_creature->GetMap()->GetCreature(Portal))
-                    {
-                        pCreature->SetVisibility(VISIBILITY_OFF);
-                        pCreature->NearTeleportTo(m_creature->GetPositionX(), m_creature->GetPositionY(), target->GetPositionZ(), 0);
-                        pCreature->SetVisibility(VISIBILITY_ON);
-                    }
-
-                    groundRuptureTimer.Reset();
-                    hamstringTimer.Reset(HAMSTRING_INITIAL_COOLDOWN);
-
-                    EvadeTimer = CLAW_TENTACLE_EVADE_PORT_COOLDOWN;
-                    AttackStart(target);
-
-                    m_creature->SetVisibility(VISIBILITY_ON);
-                }
-            }
-            else {
-                EvadeTimer -= diff;
-            }
-        }
-        /*
-        //if (!m_creature->IsWithinMeleeRange(m_creature->getVictim()))
-        if (!victim->IsWithinMeleeRange(m_creature))
-        {
-            m_creature->SetTargetGuid(ObjectGuid());
-            if (m_creature->SelectHostileTarget()) {
-                victim = m_creature->getVictim();
-                m_creature->SetTargetGuid(victim->GetGUID());
-            }
-            else {
-                m_creature->SetTargetGuid(oldTarget);
-                //AttackClosestTarget();
-                if (EvadeTimer < diff)
-                {
-                    if (Unit* target = SelectRandomAliveNotStomach(m_pInstance))
-                    {
-                        //Dissapear and reappear at new position
-                        m_creature->SetVisibility(VISIBILITY_OFF);
-
-                        m_creature->NearTeleportTo(
-                            target->GetPositionX() + frand(-1.0f, 1.0f),
-                            target->GetPositionY() + frand(-1.0f, 1.0f),
-                            target->GetPositionZ(),
-                            0);
-
-                        if (Creature* pCreature = m_creature->GetMap()->GetCreature(Portal))
-                        {
-                            pCreature->SetVisibility(VISIBILITY_OFF);
-                            pCreature->NearTeleportTo(m_creature->GetPositionX(), m_creature->GetPositionY(), target->GetPositionZ(), 0);
-                            pCreature->SetVisibility(VISIBILITY_ON);
-                        }
-
-                        groundRuptureTimer.Reset();
-                        hamstringTimer.Reset(HAMSTRING_INITIAL_COOLDOWN);
-
-                        EvadeTimer = CLAW_TENTACLE_EVADE_PORT_COOLDOWN;
-                        AttackStart(target);
-
-                        m_creature->SetVisibility(VISIBILITY_ON);
-                    }
-                }
-                else {
-                    EvadeTimer -= diff;
-                }
-            }
-        }
-        else
-            EvadeTimer = CLAW_TENTACLE_EVADE_PORT_COOLDOWN;
-            */
->>>>>>> 1529011f
 
         groundTremorTimer.Update(diff);
         groundRuptureTimer.Update(diff);
@@ -1788,18 +1596,6 @@
                     m_creature->CastSpell(target, SPELL_GREEN_EYE_BEAM, false);
                     BeamTimer = GIANT_EYE_BEAM_COOLDOWN;
                 }
-                /*
-                if (DoCastSpellIfCan(target, SPELL_GREEN_EYE_BEAM) != CAST_OK) {
-                    //I cant imagine this is a good idea? It will be untankable, and it should be tanked
-                    //DoResetThreat();
-
-                    //todo: is it needed to manually set highest threat target?
-                    DoMeleeAttackIfReady();
-                }
-                else {
-                    BeamTimer = GIANT_EYE_BEAM_COOLDOWN;
-                }
-                */
             }
             else
                 BeamTimer -= diff;
@@ -1829,37 +1625,13 @@
     {
     }
 
-    void AttackClosestTarget()
-    {
-        DoResetThreat();
-        // Large aggro radius
-        Map::PlayerList const &PlayerList = m_creature->GetMap()->GetPlayers();
-        for (Map::PlayerList::const_iterator itr = PlayerList.begin(); itr != PlayerList.end(); ++itr)
-        {
-            Player* pPlayer = itr->getSource();
-            if (pPlayer && pPlayer->isAlive() && !pPlayer->isGameMaster())
-            {
-                if (m_creature->IsWithinMeleeRange(pPlayer))
-                {
-                    m_creature->getThreatManager().addThreatDirectly(pPlayer, 500.0f);
-                    m_creature->AI()->AttackStart(pPlayer);
-                    return;
-                }
-            }
-        }
-    }
-
     void UpdateAI(const uint32 diff)
     {
         //Check if we have a target
         if (!m_creature->SelectHostileTarget() || !m_creature->getVictim())
             return;
 
-        //EvadeTimer
-        if (!m_creature->IsWithinMeleeRange(m_creature->getVictim()))
-            AttackClosestTarget();
-
-        DoMeleeAttackIfReady();
+        CheckForMelee(m_creature);
     }
 
     void JustDied(Unit* killer)
