#3 build types 
# - gcc under Ubuntu
# - clang under Ubuntu
# - visual studio under Windows
#
# Builds are set to use 2 threads per type
name: vmangos CI build

on:
  push:
    paths-ignore:
      - '.github/ISSUE_TEMPLATE/**'
      - '.github/ISSUE_TEMPLATE.md'
      - '.github/PULL_REQUEST_TEMPLATE.md'
      - 'sql/**'
<<<<<<< HEAD
      - '.drone.yml'
      - 'README.md'
      - 'LICENSE'
      - '.gitignore'
      - 'CONTRIBUTING.md'

=======
  pull_request:
    paths-ignore:
      - 'sql/**'
      
>>>>>>> 8b9271b3
jobs:
  build:
    runs-on: ${{ matrix.os }}
    strategy:
      #matrix declaration
      matrix:
        os: [ubuntu-latest]
        compiler: [gcc, clang]
        include:
          - os: windows-latest

    steps:

    #git checkout
    - uses: actions/checkout@v2

    #before install dependencies
    - name: ubuntu dependencies
      #ubuntu dependencies
      if: matrix.os == 'ubuntu-latest'
      run: |
        sudo apt-get -qq install libmysql++-dev libace-dev libtbb-dev
        sudo apt-get -qq install cmake build-essential cppcheck git make libiberty-dev openssl libssl-dev
      #windows dependencies
    - name: windows dependencies
      if: matrix.os == 'windows-latest'
      #Sets versions for ACE/TBB
      env:
        ACE_VERSION: 6.5.11
        ACE_VERSION2: 6_5_11
        TBB_VERSION: 2020.3
      
      run: |
        #directory variables
        export ACE_ROOT=$GITHUB_WORKSPACE/ACE_wrappers
        export TBB_ROOT_DIR=$GITHUB_WORKSPACE/tbb
        #wget
        choco install -y wget
        #ACE package download
        wget http://github.com/DOCGroup/ACE_TAO/releases/download/ACE%2BTAO-$ACE_VERSION2/ACE-$ACE_VERSION.zip
        unzip ACE-$ACE_VERSION.zip
        rm ACE-$ACE_VERSION.zip
        #configuration of ACE header
        echo "#include \"ace/config-win32.h\"" >> $ACE_ROOT/ace/config.h
        #TBB package download
        wget https://github.com/oneapi-src/oneTBB/releases/download/v$TBB_VERSION/tbb-$TBB_VERSION-win.zip
        unzip tbb-$TBB_VERSION-win.zip
        rm tbb-$TBB_VERSION-win.zip
        #make
        choco install -y make
        #cmake
        choco install -y cmake
        #openssl
        choco install -y openssl
      #git bash shell
      shell: bash

    #build and install
    #ubuntu
    - name: ubuntu build & install
      if: matrix.os == 'ubuntu-latest'
      run: |
        mkdir build
        mkdir _install
        cd build
        cmake ../ -DCMAKE_INSTALL_PREFIX=../_install -DWITH_WARNINGS=0 -DUSE_EXTRACTORS=1
        make -j2
        make install
    #windows 
    - name: windows build & install
      if: matrix.os == 'windows-latest'
      run: |
        #directory variables
        export ACE_ROOT=$GITHUB_WORKSPACE/ACE_wrappers
        cd $GITHUB_WORKSPACE/ACE_wrappers
        /c/Program\ Files\ \(x86\)/Microsoft\ Visual\ Studio/2019/Enterprise/MSBuild/Current/Bin/MSBuild.exe "ACE_wrappers_vs2019.sln" //p:Configuration=Release //p:Platform=x64 //t:ACE //m:2
        cd $GITHUB_WORKSPACE
        mkdir build
        cd build
        cmake -D TBB_ROOT_DIR=$GITHUB_WORKSPACE/tbb -DWITH_WARNINGS=0 -DUSE_EXTRACTORS=1 -G "Visual Studio 16 2019" -A x64 ..
        /c/Program\ Files\ \(x86\)/Microsoft\ Visual\ Studio/2019/Enterprise/MSBuild/Current/Bin/MSBuild.exe "MaNGOS.sln" //p:Platform=x64 //p:Configuration=Release //m:2
      #git bash shell
      shell: bash<|MERGE_RESOLUTION|>--- conflicted
+++ resolved
@@ -13,19 +13,24 @@
       - '.github/ISSUE_TEMPLATE.md'
       - '.github/PULL_REQUEST_TEMPLATE.md'
       - 'sql/**'
-<<<<<<< HEAD
       - '.drone.yml'
       - 'README.md'
       - 'LICENSE'
       - '.gitignore'
       - 'CONTRIBUTING.md'
 
-=======
   pull_request:
     paths-ignore:
+      - '.github/ISSUE_TEMPLATE/**'
+      - '.github/ISSUE_TEMPLATE.md'
+      - '.github/PULL_REQUEST_TEMPLATE.md'
       - 'sql/**'
-      
->>>>>>> 8b9271b3
+      - '.drone.yml'
+      - 'README.md'
+      - 'LICENSE'
+      - '.gitignore'
+      - 'CONTRIBUTING.md'
+
 jobs:
   build:
     runs-on: ${{ matrix.os }}
